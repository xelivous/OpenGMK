--- conflicted
+++ resolved
@@ -30,15 +30,7 @@
 rect_packer = "0.2.1"
 rust-ini = "0.17"
 serde = { version = "1.0", features = ["derive", "rc"] }
-<<<<<<< HEAD
-
-[target.'cfg(target_os = "windows")'.dependencies.winapi]
-version = "0.3"
-features = ["commctrl", "dxgi", "errhandlingapi", "libloaderapi", "winbase", "windowsx", "wingdi", "winuser"]
-=======
-shared = { path = "../shared" }
 time = "0.2.26"
->>>>>>> 9b822dfa
 
 [target.'cfg(target_os = "linux")'.dependencies.x11]
 version = "2.18.2"
