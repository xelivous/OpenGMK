// This file was auto-generated based on a function table dump

#![allow(unused_macros)]

use crate::{
    action, asset,
    game::{
<<<<<<< HEAD
        draw, external, particle, replay, string::RCStr, surface::Surface, transition::UserTransition, Game, GetAsset,
        PlayType, SceneChange,
=======
        draw, external, particle, replay, string::RCStr, surface::Surface, view::View, Game, GetAsset, PlayType,
        SceneChange,
>>>>>>> eb018647
    },
    gml::{
        self,
        compiler::mappings,
        datetime::{self, DateTime},
        ds, file, Context, Value,
    },
    instance::{DummyFieldHolder, Field, Instance, InstanceState},
    math::Real,
};
use gmio::{
    render::{BlendType, Renderer, RendererOptions},
    window,
};
use image::RgbaImage;
use shared::{input::MouseButton, types::Colour};
use std::{convert::TryFrom, io::Read, process::Command};

macro_rules! _arg_into {
    (any, $v: expr) => {{ Ok($v.clone()) }};
    (int, $v: expr) => {{ Ok(<Value as Into<i32>>::into($v.clone())) }};
    (real, $v: expr) => {{ Ok(<Value as Into<Real>>::into($v.clone())) }};
    (string, $v: expr) => {{ Ok(<Value as Into<RCStr>>::into($v.clone())) }};
}

macro_rules! _count_rep {
    () => { 0usize };
    ($x: ident $($ys: ident)*) => { 1usize + _count_rep!($($ys)*) };
}

include!(concat!(env!("OUT_DIR"), "/_apply_args.macro.rs"));

/// Helper macro to validate input arguments from a GML function.
macro_rules! expect_args {
    ($args: expr, [$($x: ident),*]) => {{
        (|| -> gml::Result<_> {
            let argc = _count_rep!($($x)*);
            if $args.len() != argc {
                Err(gml::runtime::Error::WrongArgumentCount(argc, $args.len()))
            } else {
                _apply_args!($args, $($x)*)
            }
        })()
    }};
    ($args: expr, [$($x: ident,)*]) => { expect_args!($args, $($x),*) };
}

impl Game {
    pub fn display_get_width(&mut self, _context: &mut Context, _args: &[Value]) -> gml::Result<Value> {
        // Expected arg count: 0
        unimplemented!("Called unimplemented kernel function display_get_width")
    }

    pub fn display_get_height(&mut self, _context: &mut Context, _args: &[Value]) -> gml::Result<Value> {
        // Expected arg count: 0
        unimplemented!("Called unimplemented kernel function display_get_height")
    }

    pub fn display_get_colordepth(&mut self, _context: &mut Context, _args: &[Value]) -> gml::Result<Value> {
        // Expected arg count: 0
        unimplemented!("Called unimplemented kernel function display_get_colordepth")
    }

    pub fn display_get_frequency(&mut self, _context: &mut Context, _args: &[Value]) -> gml::Result<Value> {
        // Expected arg count: 0
        unimplemented!("Called unimplemented kernel function display_get_frequency")
    }

    pub fn display_set_size(&mut self, _context: &mut Context, _args: &[Value]) -> gml::Result<Value> {
        // Expected arg count: 2
        unimplemented!("Called unimplemented kernel function display_set_size")
    }

    pub fn display_set_colordepth(&mut self, _context: &mut Context, _args: &[Value]) -> gml::Result<Value> {
        // Expected arg count: 1
        unimplemented!("Called unimplemented kernel function display_set_colordepth")
    }

    pub fn display_set_frequency(&mut self, _context: &mut Context, _args: &[Value]) -> gml::Result<Value> {
        // Expected arg count: 1
        unimplemented!("Called unimplemented kernel function display_set_frequency")
    }

    pub fn display_set_all(&mut self, _context: &mut Context, _args: &[Value]) -> gml::Result<Value> {
        // Expected arg count: 4
        unimplemented!("Called unimplemented kernel function display_set_all")
    }

    pub fn display_test_all(&mut self, _context: &mut Context, _args: &[Value]) -> gml::Result<Value> {
        // Expected arg count: 4
        unimplemented!("Called unimplemented kernel function display_test_all")
    }

    pub fn display_reset(&mut self, _context: &mut Context, _args: &[Value]) -> gml::Result<Value> {
        unimplemented!("Called unimplemented kernel function display_reset")
    }

    pub fn display_mouse_get_x(&mut self, _context: &mut Context, _args: &[Value]) -> gml::Result<Value> {
        // Expected arg count: 0
        unimplemented!("Called unimplemented kernel function display_mouse_get_x")
    }

    pub fn display_mouse_get_y(&mut self, _context: &mut Context, _args: &[Value]) -> gml::Result<Value> {
        // Expected arg count: 0
        unimplemented!("Called unimplemented kernel function display_mouse_get_y")
    }

    pub fn display_mouse_set(&mut self, _context: &mut Context, _args: &[Value]) -> gml::Result<Value> {
        // Expected arg count: 2
        unimplemented!("Called unimplemented kernel function display_mouse_set")
    }

    pub fn window_set_visible(&mut self, _context: &mut Context, args: &[Value]) -> gml::Result<Value> {
        let visible = expect_args!(args, [any])?;
        self.window.set_visible(visible.is_truthy());
        Ok(Default::default())
    }

    pub fn window_get_visible(&mut self, _context: &mut Context, args: &[Value]) -> gml::Result<Value> {
        expect_args!(args, [])?;
        Ok(self.window.get_visible().into())
    }

    pub fn window_set_fullscreen(&mut self, _context: &mut Context, _args: &[Value]) -> gml::Result<Value> {
        // Expected arg count: 1
        unimplemented!("Called unimplemented kernel function window_set_fullscreen")
    }

    pub fn window_get_fullscreen(&mut self, _context: &mut Context, _args: &[Value]) -> gml::Result<Value> {
        // Expected arg count: 0
        unimplemented!("Called unimplemented kernel function window_get_fullscreen")
    }

    pub fn window_set_showborder(&mut self, _context: &mut Context, _args: &[Value]) -> gml::Result<Value> {
        // Expected arg count: 1
        unimplemented!("Called unimplemented kernel function window_set_showborder")
    }

    pub fn window_get_showborder(&mut self, _context: &mut Context, _args: &[Value]) -> gml::Result<Value> {
        // Expected arg count: 0
        unimplemented!("Called unimplemented kernel function window_get_showborder")
    }

    pub fn window_set_showicons(&mut self, _context: &mut Context, _args: &[Value]) -> gml::Result<Value> {
        // Expected arg count: 1
        unimplemented!("Called unimplemented kernel function window_set_showicons")
    }

    pub fn window_get_showicons(&mut self, _context: &mut Context, _args: &[Value]) -> gml::Result<Value> {
        // Expected arg count: 0
        unimplemented!("Called unimplemented kernel function window_get_showicons")
    }

    pub fn window_set_stayontop(&mut self, _context: &mut Context, _args: &[Value]) -> gml::Result<Value> {
        // Expected arg count: 1
        unimplemented!("Called unimplemented kernel function window_set_stayontop")
    }

    pub fn window_get_stayontop(&mut self, _context: &mut Context, _args: &[Value]) -> gml::Result<Value> {
        // Expected arg count: 0
        unimplemented!("Called unimplemented kernel function window_get_stayontop")
    }

    pub fn window_set_sizeable(&mut self, _context: &mut Context, _args: &[Value]) -> gml::Result<Value> {
        // Expected arg count: 1
        unimplemented!("Called unimplemented kernel function window_set_sizeable")
    }

    pub fn window_get_sizeable(&mut self, _context: &mut Context, _args: &[Value]) -> gml::Result<Value> {
        // Expected arg count: 0
        unimplemented!("Called unimplemented kernel function window_get_sizeable")
    }

    pub fn window_set_caption(&mut self, _context: &mut Context, args: &[Value]) -> gml::Result<Value> {
        let caption = expect_args!(args, [string])?;
        self.window.set_title(caption.as_ref());
        Ok(Default::default())
    }

    pub fn window_get_caption(&mut self, _context: &mut Context, args: &[Value]) -> gml::Result<Value> {
        expect_args!(args, [])?;
        Ok(self.window.get_title().to_owned().into())
    }

    pub fn window_set_cursor(&mut self, _context: &mut Context, _args: &[Value]) -> gml::Result<Value> {
        // Expected arg count: 1
        unimplemented!("Called unimplemented kernel function window_set_cursor")
    }

    pub fn window_get_cursor(&mut self, _context: &mut Context, _args: &[Value]) -> gml::Result<Value> {
        // Expected arg count: 0
        unimplemented!("Called unimplemented kernel function window_get_cursor")
    }

    pub fn window_set_color(&mut self, _context: &mut Context, _args: &[Value]) -> gml::Result<Value> {
        // Expected arg count: 1
        unimplemented!("Called unimplemented kernel function window_set_color")
    }

    pub fn window_get_color(&mut self, _context: &mut Context, _args: &[Value]) -> gml::Result<Value> {
        // Expected arg count: 0
        unimplemented!("Called unimplemented kernel function window_get_color")
    }

    pub fn window_set_position(&mut self, _context: &mut Context, _args: &[Value]) -> gml::Result<Value> {
        // Expected arg count: 2
        unimplemented!("Called unimplemented kernel function window_set_position")
    }

    pub fn window_set_size(&mut self, _context: &mut Context, args: &[Value]) -> gml::Result<Value> {
        let (width, height) = expect_args!(args, [int, int])?;
        self.window.resize(width as _, height as _);
        Ok(Default::default())
    }

    pub fn window_set_rectangle(&mut self, _context: &mut Context, _args: &[Value]) -> gml::Result<Value> {
        // Expected arg count: 4
        unimplemented!("Called unimplemented kernel function window_set_rectangle")
    }

    pub fn window_center(&mut self, _context: &mut Context, _args: &[Value]) -> gml::Result<Value> {
        // Expected arg count: 0
        unimplemented!("Called unimplemented kernel function window_center")
    }

    pub fn window_default(&mut self, _context: &mut Context, _args: &[Value]) -> gml::Result<Value> {
        // Expected arg count: 0
        unimplemented!("Called unimplemented kernel function window_default")
    }

    pub fn window_get_x(&mut self, _context: &mut Context, _args: &[Value]) -> gml::Result<Value> {
        Ok(self.window.get_pos().0.into())
    }

    pub fn window_get_y(&mut self, _context: &mut Context, _args: &[Value]) -> gml::Result<Value> {
        Ok(self.window.get_pos().1.into())
    }

    pub fn window_get_width(&mut self, _context: &mut Context, _args: &[Value]) -> gml::Result<Value> {
        Ok(self.window.get_inner_size().0.into())
    }

    pub fn window_get_height(&mut self, _context: &mut Context, _args: &[Value]) -> gml::Result<Value> {
        Ok(self.window.get_inner_size().1.into())
    }

    pub fn window_set_region_size(&mut self, _context: &mut Context, _args: &[Value]) -> gml::Result<Value> {
        // Expected arg count: 3
        unimplemented!("Called unimplemented kernel function window_set_region_size")
    }

    pub fn window_get_region_width(&mut self, _context: &mut Context, _args: &[Value]) -> gml::Result<Value> {
        // Expected arg count: 0
        unimplemented!("Called unimplemented kernel function window_get_region_width")
    }

    pub fn window_get_region_height(&mut self, _context: &mut Context, _args: &[Value]) -> gml::Result<Value> {
        // Expected arg count: 0
        unimplemented!("Called unimplemented kernel function window_get_region_height")
    }

    pub fn window_set_region_scale(&mut self, _context: &mut Context, _args: &[Value]) -> gml::Result<Value> {
        // Expected arg count: 2
        unimplemented!("Called unimplemented kernel function window_set_region_scale")
    }

    pub fn window_get_region_scale(&mut self, _context: &mut Context, _args: &[Value]) -> gml::Result<Value> {
        // Expected arg count: 0
        unimplemented!("Called unimplemented kernel function window_get_region_scale")
    }

    pub fn window_mouse_get_x(&mut self, _context: &mut Context, _args: &[Value]) -> gml::Result<Value> {
        Ok(self.input_manager.mouse_get_location().0.into())
    }

    pub fn window_mouse_get_y(&mut self, _context: &mut Context, _args: &[Value]) -> gml::Result<Value> {
        Ok(self.input_manager.mouse_get_location().1.into())
    }

    pub fn window_mouse_set(&mut self, _context: &mut Context, _args: &[Value]) -> gml::Result<Value> {
        // Expected arg count: 2
        unimplemented!("Called unimplemented kernel function window_mouse_set")
    }

    pub fn window_view_mouse_get_x(&mut self, _context: &mut Context, _args: &[Value]) -> gml::Result<Value> {
        // Expected arg count: 1
        unimplemented!("Called unimplemented kernel function window_view_mouse_get_x")
    }

    pub fn window_view_mouse_get_y(&mut self, _context: &mut Context, _args: &[Value]) -> gml::Result<Value> {
        // Expected arg count: 1
        unimplemented!("Called unimplemented kernel function window_view_mouse_get_y")
    }

    pub fn window_view_mouse_set(&mut self, _context: &mut Context, _args: &[Value]) -> gml::Result<Value> {
        // Expected arg count: 3
        unimplemented!("Called unimplemented kernel function window_view_mouse_set")
    }

    pub fn window_views_mouse_get_x(&mut self, _context: &mut Context, _args: &[Value]) -> gml::Result<Value> {
        // Expected arg count: 0
        unimplemented!("Called unimplemented kernel function window_views_mouse_get_x")
    }

    pub fn window_views_mouse_get_y(&mut self, _context: &mut Context, _args: &[Value]) -> gml::Result<Value> {
        // Expected arg count: 0
        unimplemented!("Called unimplemented kernel function window_views_mouse_get_y")
    }

    pub fn window_views_mouse_set(&mut self, _context: &mut Context, _args: &[Value]) -> gml::Result<Value> {
        // Expected arg count: 2
        unimplemented!("Called unimplemented kernel function window_views_mouse_set")
    }

    pub fn set_synchronization(&mut self, _context: &mut Context, args: &[Value]) -> gml::Result<Value> {
        let synchro = expect_args!(args, [any])?;
        self.renderer.set_vsync(synchro.is_truthy());
        Ok(Default::default())
    }

    pub fn set_automatic_draw(&mut self, _context: &mut Context, args: &[Value]) -> gml::Result<Value> {
        let auto_draw = expect_args!(args, [any])?;
        self.auto_draw = auto_draw.is_truthy();
        Ok(Default::default())
    }

    pub fn screen_redraw(&mut self, _context: &mut Context, _args: &[Value]) -> gml::Result<Value> {
        self.draw()?;
        Ok(Default::default())
    }

    pub fn screen_refresh(&mut self, _context: &mut Context, _args: &[Value]) -> gml::Result<Value> {
        self.renderer.present();
        Ok(Default::default())
    }

    pub fn screen_wait_vsync(&mut self, _context: &mut Context, _args: &[Value]) -> gml::Result<Value> {
        self.renderer.wait_vsync();
        Ok(Default::default())
    }

    pub fn screen_save(&mut self, _context: &mut Context, args: &[Value]) -> gml::Result<Value> {
        let fname = expect_args!(args, [string])?;
        let (width, height) = self.window.get_inner_size();
        self.renderer.flush_queue();
        let rgb = self.renderer.get_pixels(0, 0, width as _, height as _);
        let mut rgba = Vec::with_capacity((width * height * 4) as usize);
        // get_pixels returns an upside down image for some reason?
        for row in rgb.chunks((width * 3) as usize).rev() {
            for col in row.chunks(3) {
                rgba.extend_from_slice(col);
                rgba.push(255);
            }
        }
        match file::save_image(fname.as_ref(), width, height, rgba.into_boxed_slice()) {
            Ok(()) => Ok(Default::default()),
            Err(e) => Err(gml::Error::FunctionError("screen_save".into(), e.into())),
        }
    }

    pub fn screen_save_part(&mut self, _context: &mut Context, args: &[Value]) -> gml::Result<Value> {
        let (fname, x, y, w, h) = expect_args!(args, [string, int, int, int, int])?;
        let x = x.max(0);
        let y = y.max(0);
        let (window_width, window_height) = self.window.get_inner_size();
        let w = w.min(window_width as i32 - x);
        let h = h.min(window_height as i32 - y);
        let y = window_height as i32 - y - h; // upside down
        self.renderer.flush_queue();
        let rgb = self.renderer.get_pixels(x, y, w, h);
        let mut rgba = Vec::with_capacity((w * h * 4) as usize);
        // still upside down
        for row in rgb.chunks((w * 3) as usize).rev() {
            for col in row.chunks(3) {
                rgba.extend_from_slice(col);
                rgba.push(255);
            }
        }
        match file::save_image(fname.as_ref(), w as _, h as _, rgba.into_boxed_slice()) {
            Ok(()) => Ok(Default::default()),
            Err(e) => Err(gml::Error::FunctionError("screen_save_part".into(), e.into())),
        }
    }

    pub fn draw_getpixel(&mut self, _context: &mut Context, args: &[Value]) -> gml::Result<Value> {
        let (x, y) = expect_args!(args, [int, int])?;
        let y = self.window.get_inner_size().1 as i32 - y - 1; // upside down
        self.renderer.flush_queue();
        let data = self.renderer.get_pixels(x, y, 1, 1);
        Ok(u32::from_le_bytes([data[0], data[1], data[2], 0]).into())
    }

    pub fn draw_set_color(&mut self, _context: &mut Context, args: &[Value]) -> gml::Result<Value> {
        let col = expect_args!(args, [int])?;
        self.draw_colour = (col as u32).into();
        Ok(Default::default())
    }

    pub fn draw_set_alpha(&mut self, _context: &mut Context, args: &[Value]) -> gml::Result<Value> {
        self.draw_alpha = expect_args!(args, [real])?;
        Ok(Default::default())
    }

    pub fn draw_get_color(&mut self, _context: &mut Context, args: &[Value]) -> gml::Result<Value> {
        expect_args!(args, [])?;
        Ok(u32::from(self.draw_colour).into())
    }

    pub fn draw_get_alpha(&mut self, _context: &mut Context, args: &[Value]) -> gml::Result<Value> {
        expect_args!(args, [])?;
        Ok(self.draw_alpha.into())
    }

    pub fn make_color(&mut self, _context: &mut Context, args: &[Value]) -> gml::Result<Value> {
        expect_args!(args, [int, int, int]).map(|(r, g, b)| r + (g * 256) + (b * 256 * 256)).map(Value::from)
    }

    pub fn make_color_rgb(&mut self, _context: &mut Context, args: &[Value]) -> gml::Result<Value> {
        expect_args!(args, [int, int, int]).map(|(r, g, b)| r + (g * 256) + (b * 256 * 256)).map(Value::from)
    }

    pub fn make_color_hsv(&mut self, _context: &mut Context, args: &[Value]) -> gml::Result<Value> {
        let (h, s, v) = expect_args!(args, [real, real, real])?;
        let h = h * Real::from(360.0) / Real::from(255.0);
        let s = s / Real::from(255.0);
        let v = v / Real::from(255.0);
        let chroma = v * s;
        let hprime = (h / Real::from(60.0)) % Real::from(6.0);
        let x = chroma * (Real::from(1.0) - ((hprime % Real::from(2.0)) - Real::from(1.0)).abs());
        let m = v - chroma;

        let (r, g, b) = match hprime.floor().into_inner() as i32 {
            0 => (chroma, x, Real::from(0.0)),
            1 => (x, chroma, Real::from(0.0)),
            2 => (Real::from(0.0), chroma, x),
            3 => (Real::from(0.0), x, chroma),
            4 => (x, Real::from(0.0), chroma),
            5 => (chroma, Real::from(0.0), x),
            _ => (Real::from(0.0), Real::from(0.0), Real::from(0.0)),
        };

        let out_r = ((r + m) * Real::from(255.0)).round();
        let out_g = ((g + m) * Real::from(255.0)).round();
        let out_b = ((b + m) * Real::from(255.0)).round();
        Ok((out_r | (out_g << 8) | (out_b << 16)).into())
    }

    pub fn color_get_red(&mut self, _context: &mut Context, args: &[Value]) -> gml::Result<Value> {
        expect_args!(args, [int]).map(|c| c % 256).map(Value::from)
    }

    pub fn color_get_green(&mut self, _context: &mut Context, args: &[Value]) -> gml::Result<Value> {
        expect_args!(args, [int]).map(|c| (c / 256) % 256).map(Value::from)
    }

    pub fn color_get_blue(&mut self, _context: &mut Context, args: &[Value]) -> gml::Result<Value> {
        expect_args!(args, [int]).map(|c| (c / 256 / 256) % 256).map(Value::from)
    }

    pub fn color_get_hue(&mut self, _context: &mut Context, _args: &[Value]) -> gml::Result<Value> {
        // Expected arg count: 1
        unimplemented!("Called unimplemented kernel function color_get_hue")
    }

    pub fn color_get_saturation(&mut self, _context: &mut Context, _args: &[Value]) -> gml::Result<Value> {
        // Expected arg count: 1
        unimplemented!("Called unimplemented kernel function color_get_saturation")
    }

    pub fn color_get_value(&mut self, _context: &mut Context, _args: &[Value]) -> gml::Result<Value> {
        // Expected arg count: 1
        unimplemented!("Called unimplemented kernel function color_get_value")
    }

    pub fn merge_color(&mut self, _context: &mut Context, args: &[Value]) -> gml::Result<Value> {
        let (c1, c2, amount) = expect_args!(args, [int, int, real])?;
        let r = Real::from(c1 & 255) * (Real::from(1) - amount) + Real::from(c2 & 255) * amount;
        let g = Real::from((c1 >> 8) & 255) * (Real::from(1) - amount) + Real::from((c2 >> 8) & 255) * amount;
        let b = Real::from((c1 >> 16) & 255) * (Real::from(1) - amount) + Real::from((c2 >> 16) & 255) * amount;
        Ok(Value::from((r.round() & 255) + ((g.round() & 255) << 8) + ((b.round() & 255) << 16)))
    }

    pub fn draw_set_blend_mode(&mut self, _context: &mut Context, args: &[Value]) -> gml::Result<Value> {
        let mode = expect_args!(args, [int])?;
        let (src, dest) = match mode {
            1 => (BlendType::SrcAlpha, BlendType::One),          // bm_add
            2 => (BlendType::SrcAlpha, BlendType::InvSrcColour), // bm_subtract
            3 => (BlendType::Zero, BlendType::InvSrcColour),     // bm_max
            _ => (BlendType::SrcAlpha, BlendType::InvSrcAlpha),  // bm_normal
        };
        self.renderer.set_blend_mode(src, dest);
        Ok(Default::default())
    }

    pub fn draw_set_blend_mode_ext(&mut self, _context: &mut Context, args: &[Value]) -> gml::Result<Value> {
        let (src, dest) = expect_args!(args, [int, int])?;
        let int_to_blend_type = |i| match i {
            2 => BlendType::One,
            3 => BlendType::SrcColour,
            4 => BlendType::InvSrcColour,
            5 => BlendType::SrcAlpha,
            6 => BlendType::InvSrcAlpha,
            7 => BlendType::DestAlpha,
            8 => BlendType::InvDestAlpha,
            9 => BlendType::DestColour,
            10 => BlendType::InvDestColour,
            11 => BlendType::SrcAlphaSaturate,
            _ => BlendType::Zero,
        };
        let src = int_to_blend_type(src);
        let dest = int_to_blend_type(dest);
        self.renderer.set_blend_mode(src, dest);
        Ok(Default::default())
    }

    pub fn draw_clear(&mut self, _context: &mut Context, args: &[Value]) -> gml::Result<Value> {
        let col = expect_args!(args, [int])?;
        self.renderer.clear_view((col as u32).into(), 1.0);
        Ok(Default::default())
    }

    pub fn draw_clear_alpha(&mut self, _context: &mut Context, args: &[Value]) -> gml::Result<Value> {
        let (col, alpha) = expect_args!(args, [int, real])?;
        self.renderer.clear_view((col as u32).into(), alpha.into());
        Ok(Default::default())
    }

    pub fn draw_point(&mut self, _context: &mut Context, args: &[Value]) -> gml::Result<Value> {
        let (x, y) = expect_args!(args, [real, real])?;
        self.renderer.draw_rectangle(
            x.into(),
            y.into(),
            x.into(),
            y.into(),
            u32::from(self.draw_colour) as _,
            self.draw_alpha.into(),
        );
        Ok(Default::default())
    }

    pub fn draw_line(&mut self, _context: &mut Context, _args: &[Value]) -> gml::Result<Value> {
        // Expected arg count: 4
        unimplemented!("Called unimplemented kernel function draw_line")
    }

    pub fn draw_line_width(&mut self, _context: &mut Context, _args: &[Value]) -> gml::Result<Value> {
        // Expected arg count: 5
        unimplemented!("Called unimplemented kernel function draw_line_width")
    }

    pub fn draw_rectangle(&mut self, _context: &mut Context, args: &[Value]) -> gml::Result<Value> {
        let (x1, y1, x2, y2, outline) = expect_args!(args, [real, real, real, real, any])?;
        if outline.is_truthy() {
            self.renderer.draw_rectangle_outline(
                x1.into(),
                y1.into(),
                x2.into(),
                y2.into(),
                u32::from(self.draw_colour) as _,
                self.draw_alpha.into(),
            );
        } else {
            self.renderer.draw_rectangle(
                x1.into(),
                y1.into(),
                x2.into(),
                y2.into(),
                u32::from(self.draw_colour) as _,
                self.draw_alpha.into(),
            );
        }
        Ok(Default::default())
    }

    pub fn draw_roundrect(&mut self, _context: &mut Context, _args: &[Value]) -> gml::Result<Value> {
        // Expected arg count: 5
        unimplemented!("Called unimplemented kernel function draw_roundrect")
    }

    pub fn draw_triangle(&mut self, _context: &mut Context, _args: &[Value]) -> gml::Result<Value> {
        // Expected arg count: 7
        unimplemented!("Called unimplemented kernel function draw_triangle")
    }

    pub fn draw_circle(&mut self, _context: &mut Context, _args: &[Value]) -> gml::Result<Value> {
        // Expected arg count: 4
        unimplemented!("Called unimplemented kernel function draw_circle")
    }

    pub fn draw_ellipse(&mut self, _context: &mut Context, _args: &[Value]) -> gml::Result<Value> {
        // Expected arg count: 5
        unimplemented!("Called unimplemented kernel function draw_ellipse")
    }

    pub fn draw_arrow(&mut self, _context: &mut Context, _args: &[Value]) -> gml::Result<Value> {
        // Expected arg count: 5
        unimplemented!("Called unimplemented kernel function draw_arrow")
    }

    pub fn draw_button(&mut self, _context: &mut Context, _args: &[Value]) -> gml::Result<Value> {
        // Expected arg count: 5
        unimplemented!("Called unimplemented kernel function draw_button")
    }

    pub fn draw_healthbar(&mut self, _context: &mut Context, _args: &[Value]) -> gml::Result<Value> {
        // Expected arg count: 11
        unimplemented!("Called unimplemented kernel function draw_healthbar")
    }

    pub fn draw_path(&mut self, _context: &mut Context, _args: &[Value]) -> gml::Result<Value> {
        // Expected arg count: 4
        unimplemented!("Called unimplemented kernel function draw_path")
    }

    pub fn draw_point_color(&mut self, _context: &mut Context, args: &[Value]) -> gml::Result<Value> {
        let (x, y, col) = expect_args!(args, [real, real, int])?;
        self.renderer.draw_rectangle(x.into(), y.into(), x.into(), y.into(), col, self.draw_alpha.into());
        Ok(Default::default())
    }

    pub fn draw_line_color(&mut self, _context: &mut Context, _args: &[Value]) -> gml::Result<Value> {
        // Expected arg count: 6
        unimplemented!("Called unimplemented kernel function draw_line_color")
    }

    pub fn draw_line_width_color(&mut self, _context: &mut Context, _args: &[Value]) -> gml::Result<Value> {
        // Expected arg count: 7
        unimplemented!("Called unimplemented kernel function draw_line_width_color")
    }

    pub fn draw_rectangle_color(&mut self, _context: &mut Context, _args: &[Value]) -> gml::Result<Value> {
        // Expected arg count: 9
        unimplemented!("Called unimplemented kernel function draw_rectangle_color")
    }

    pub fn draw_roundrect_color(&mut self, _context: &mut Context, _args: &[Value]) -> gml::Result<Value> {
        // Expected arg count: 7
        unimplemented!("Called unimplemented kernel function draw_roundrect_color")
    }

    pub fn draw_triangle_color(&mut self, _context: &mut Context, _args: &[Value]) -> gml::Result<Value> {
        // Expected arg count: 10
        unimplemented!("Called unimplemented kernel function draw_triangle_color")
    }

    pub fn draw_circle_color(&mut self, _context: &mut Context, _args: &[Value]) -> gml::Result<Value> {
        // Expected arg count: 6
        unimplemented!("Called unimplemented kernel function draw_circle_color")
    }

    pub fn draw_ellipse_color(&mut self, _context: &mut Context, _args: &[Value]) -> gml::Result<Value> {
        // Expected arg count: 7
        unimplemented!("Called unimplemented kernel function draw_ellipse_color")
    }

    pub fn draw_set_circle_precision(&mut self, _context: &mut Context, _args: &[Value]) -> gml::Result<Value> {
        // Expected arg count: 1
        unimplemented!("Called unimplemented kernel function draw_set_circle_precision")
    }

    pub fn draw_primitive_begin(&mut self, _context: &mut Context, _args: &[Value]) -> gml::Result<Value> {
        // Expected arg count: 1
        unimplemented!("Called unimplemented kernel function draw_primitive_begin")
    }

    pub fn draw_primitive_begin_texture(&mut self, _context: &mut Context, _args: &[Value]) -> gml::Result<Value> {
        // Expected arg count: 2
        unimplemented!("Called unimplemented kernel function draw_primitive_begin_texture")
    }

    pub fn draw_primitive_end(&mut self, _context: &mut Context, _args: &[Value]) -> gml::Result<Value> {
        // Expected arg count: 0
        unimplemented!("Called unimplemented kernel function draw_primitive_end")
    }

    pub fn draw_vertex(&mut self, _context: &mut Context, _args: &[Value]) -> gml::Result<Value> {
        // Expected arg count: 2
        unimplemented!("Called unimplemented kernel function draw_vertex")
    }

    pub fn draw_vertex_color(&mut self, _context: &mut Context, _args: &[Value]) -> gml::Result<Value> {
        // Expected arg count: 4
        unimplemented!("Called unimplemented kernel function draw_vertex_color")
    }

    pub fn draw_vertex_texture(&mut self, _context: &mut Context, _args: &[Value]) -> gml::Result<Value> {
        // Expected arg count: 4
        unimplemented!("Called unimplemented kernel function draw_vertex_texture")
    }

    pub fn draw_vertex_texture_color(&mut self, _context: &mut Context, _args: &[Value]) -> gml::Result<Value> {
        // Expected arg count: 6
        unimplemented!("Called unimplemented kernel function draw_vertex_texture_color")
    }

    pub fn sprite_get_texture(&mut self, _context: &mut Context, _args: &[Value]) -> gml::Result<Value> {
        // Expected arg count: 2
        unimplemented!("Called unimplemented kernel function sprite_get_texture")
    }

    pub fn background_get_texture(&mut self, _context: &mut Context, _args: &[Value]) -> gml::Result<Value> {
        // Expected arg count: 1
        unimplemented!("Called unimplemented kernel function background_get_texture")
    }

    pub fn texture_exists(&mut self, _context: &mut Context, _args: &[Value]) -> gml::Result<Value> {
        // Expected arg count: 1
        unimplemented!("Called unimplemented kernel function texture_exists")
    }

    pub fn texture_set_interpolation(&mut self, _context: &mut Context, args: &[Value]) -> gml::Result<Value> {
        let lerping = expect_args!(args, [any])?;
        self.renderer.set_pixel_interpolation(lerping.is_truthy());
        Ok(Default::default())
    }

    pub fn texture_set_blending(&mut self, _context: &mut Context, _args: &[Value]) -> gml::Result<Value> {
        // Expected arg count: 1
        unimplemented!("Called unimplemented kernel function texture_set_blending")
    }

    pub fn texture_set_repeat(&mut self, _context: &mut Context, _args: &[Value]) -> gml::Result<Value> {
        // Expected arg count: 1
        unimplemented!("Called unimplemented kernel function texture_set_repeat")
    }

    pub fn texture_get_width(&mut self, _context: &mut Context, _args: &[Value]) -> gml::Result<Value> {
        // Expected arg count: 1
        unimplemented!("Called unimplemented kernel function texture_get_width")
    }

    pub fn texture_get_height(&mut self, _context: &mut Context, _args: &[Value]) -> gml::Result<Value> {
        // Expected arg count: 1
        unimplemented!("Called unimplemented kernel function texture_get_height")
    }

    pub fn texture_preload(&mut self, _context: &mut Context, _args: &[Value]) -> gml::Result<Value> {
        // Expected arg count: 1
        unimplemented!("Called unimplemented kernel function texture_preload")
    }

    pub fn texture_set_priority(&mut self, _context: &mut Context, _args: &[Value]) -> gml::Result<Value> {
        // Expected arg count: 2
        unimplemented!("Called unimplemented kernel function texture_set_priority")
    }

    pub fn draw_set_font(&mut self, _context: &mut Context, args: &[Value]) -> gml::Result<Value> {
        let font_id = expect_args!(args, [int])?;
        if self.draw_font_id != font_id {
            self.draw_font = self.assets.fonts.get_asset(font_id).map(|x| x.as_ref().clone());
            self.draw_font_id = font_id;
        }
        Ok(Default::default())
    }

    pub fn draw_set_halign(&mut self, _context: &mut Context, args: &[Value]) -> gml::Result<Value> {
        self.draw_halign = match expect_args!(args, [int])? {
            1 => draw::Halign::Middle,
            2 => draw::Halign::Right,
            0 | _ => draw::Halign::Left,
        };
        Ok(Default::default())
    }

    pub fn draw_set_valign(&mut self, _context: &mut Context, args: &[Value]) -> gml::Result<Value> {
        self.draw_valign = match expect_args!(args, [int])? {
            0 => draw::Valign::Top,
            1 => draw::Valign::Middle,
            2 | _ => draw::Valign::Bottom,
        };
        Ok(Default::default())
    }

    pub fn string_width(&mut self, _context: &mut Context, args: &[Value]) -> gml::Result<Value> {
        let string = expect_args!(args, [string])?;
        let (width, _) = self.get_string_size(string.as_ref(), None, None);
        Ok(width.into())
    }

    pub fn string_height(&mut self, _context: &mut Context, args: &[Value]) -> gml::Result<Value> {
        let string = expect_args!(args, [string])?;
        let (_, height) = self.get_string_size(string.as_ref(), None, None);
        Ok(height.into())
    }

    pub fn string_width_ext(&mut self, _context: &mut Context, args: &[Value]) -> gml::Result<Value> {
        let (string, line_height, max_width) = expect_args!(args, [string, int, int])?;
        let (width, _) = self.get_string_size(
            string.as_ref(),
            if line_height < 0 { None } else { Some(line_height as _) },
            if max_width < 0 { None } else { Some(max_width as _) },
        );
        Ok(width.into())
    }

    pub fn string_height_ext(&mut self, _context: &mut Context, args: &[Value]) -> gml::Result<Value> {
        let (string, line_height, max_width) = expect_args!(args, [string, int, int])?;
        let (_, height) = self.get_string_size(
            string.as_ref(),
            if line_height < 0 { None } else { Some(line_height as _) },
            if max_width < 0 { None } else { Some(max_width as _) },
        );
        Ok(height.into())
    }

    pub fn draw_text(&mut self, _context: &mut Context, args: &[Value]) -> gml::Result<Value> {
        let (x, y, text) = expect_args!(args, [real, real, any])?;
        self.draw_string(x, y, &text.repr(), None, None, 1.into(), 1.into(), 0.into());
        Ok(Default::default())
    }

    pub fn draw_text_ext(&mut self, _context: &mut Context, args: &[Value]) -> gml::Result<Value> {
        let (x, y, text, line_height, max_width) = expect_args!(args, [real, real, any, int, int])?;
        let line_height = if line_height < 0 { None } else { Some(line_height as _) };
        let max_width = if max_width < 0 { None } else { Some(max_width as _) };

        self.draw_string(x, y, &text.repr(), line_height, max_width, 1.into(), 1.into(), 0.into());
        Ok(Default::default())
    }

    pub fn draw_text_transformed(&mut self, _context: &mut Context, args: &[Value]) -> gml::Result<Value> {
        let (x, y, text, xscale, yscale, angle) = expect_args!(args, [real, real, any, real, real, real])?;
        self.draw_string(x, y, &text.repr(), None, None, xscale, yscale, angle);
        Ok(Default::default())
    }

    pub fn draw_text_ext_transformed(&mut self, _context: &mut Context, args: &[Value]) -> gml::Result<Value> {
        let (x, y, text, line_height, max_width, xscale, yscale, angle) =
            expect_args!(args, [real, real, any, int, int, real, real, real])?;
        let line_height = if line_height < 0 { None } else { Some(line_height as _) };
        let max_width = if max_width < 0 { None } else { Some(max_width as _) };

        self.draw_string(x, y, &text.repr(), line_height, max_width, xscale, yscale, angle);
        Ok(Default::default())
    }

    pub fn draw_text_color(&mut self, _context: &mut Context, _args: &[Value]) -> gml::Result<Value> {
        // Expected arg count: 8
        unimplemented!("Called unimplemented kernel function draw_text_color")
    }

    pub fn draw_text_transformed_color(&mut self, _context: &mut Context, _args: &[Value]) -> gml::Result<Value> {
        // Expected arg count: 11
        unimplemented!("Called unimplemented kernel function draw_text_transformed_color")
    }

    pub fn draw_text_ext_color(&mut self, _context: &mut Context, _args: &[Value]) -> gml::Result<Value> {
        // Expected arg count: 10
        unimplemented!("Called unimplemented kernel function draw_text_ext_color")
    }

    pub fn draw_text_ext_transformed_color(&mut self, _context: &mut Context, _args: &[Value]) -> gml::Result<Value> {
        // Expected arg count: 13
        unimplemented!("Called unimplemented kernel function draw_text_ext_transformed_color")
    }

    pub fn draw_self(&mut self, context: &mut Context, args: &[Value]) -> gml::Result<Value> {
        expect_args!(args, [])?;
        let instance = self.instance_list.get(context.this);
        if let Some(sprite) = self.assets.sprites.get_asset(instance.sprite_index.get()) {
            let image_index = instance.image_index.get().floor().into_inner() as i32 % sprite.frames.len() as i32;
            if let Some(atlas_ref) = sprite.frames.get(image_index as usize).map(|x| &x.atlas_ref) {
                self.renderer.draw_sprite(
                    atlas_ref,
                    instance.x.get().into(),
                    instance.y.get().into(),
                    instance.image_xscale.get().into(),
                    instance.image_yscale.get().into(),
                    instance.image_angle.get().into(),
                    instance.image_blend.get(),
                    instance.image_alpha.get().into(),
                );
            }
            Ok(Default::default())
        } else {
            Err(gml::Error::NonexistentAsset(asset::Type::Sprite, instance.sprite_index.get()))
        }
    }

    pub fn draw_sprite(&mut self, context: &mut Context, args: &[Value]) -> gml::Result<Value> {
        let (sprite_index, image_index, x, y) = expect_args!(args, [int, real, real, real])?;
        let instance = self.instance_list.get(context.this);
        if let Some(sprite) = self.assets.sprites.get_asset(sprite_index) {
            let image_index = if image_index < Real::from(0.0) { instance.image_index.get() } else { image_index };
            if let Some(atlas_ref) =
                sprite.frames.get(image_index.floor().into_inner() as usize % sprite.frames.len()).map(|x| &x.atlas_ref)
            {
                self.renderer.draw_sprite(
                    atlas_ref,
                    x.into(),
                    y.into(),
                    instance.image_xscale.get().into(),
                    instance.image_yscale.get().into(),
                    instance.image_angle.get().into(),
                    instance.image_blend.get(),
                    instance.image_alpha.get().into(),
                );
            }
            Ok(Default::default())
        } else {
            Err(gml::Error::NonexistentAsset(asset::Type::Sprite, sprite_index))
        }
    }

    pub fn draw_sprite_pos(&mut self, _context: &mut Context, _args: &[Value]) -> gml::Result<Value> {
        // Expected arg count: 11
        unimplemented!("Called unimplemented kernel function draw_sprite_pos")
    }

    pub fn draw_sprite_ext(&mut self, context: &mut Context, args: &[Value]) -> gml::Result<Value> {
        let (sprite_index, image_index, x, y, xscale, yscale, angle, colour, alpha) =
            expect_args!(args, [int, real, real, real, real, real, real, int, real])?;
        if let Some(sprite) = self.assets.sprites.get_asset(sprite_index) {
            let image_index = if image_index < Real::from(0.0) {
                self.instance_list.get(context.this).image_index.get()
            } else {
                image_index
            };
            if let Some(atlas_ref) =
                sprite.frames.get(image_index.floor().into_inner() as usize % sprite.frames.len()).map(|x| &x.atlas_ref)
            {
                self.renderer.draw_sprite(
                    atlas_ref,
                    x.into(),
                    y.into(),
                    xscale.into(),
                    yscale.into(),
                    angle.into(),
                    colour,
                    alpha.into(),
                );
            }
            Ok(Default::default())
        } else {
            Err(gml::Error::NonexistentAsset(asset::Type::Sprite, sprite_index))
        }
    }

    pub fn draw_sprite_stretched(&mut self, context: &mut Context, args: &[Value]) -> gml::Result<Value> {
        let (sprite_index, image_index, x, y, w, h) = expect_args!(args, [any, any, any, any, any, any])?;
        let instance = self.instance_list.get(context.this);
        let args = [
            sprite_index,
            image_index,
            x,
            y,
            w,
            h,
            instance.image_blend.get().into(),
            instance.image_alpha.get().into(),
        ];
        self.draw_sprite_stretched_ext(context, &args)
    }

    pub fn draw_sprite_stretched_ext(&mut self, context: &mut Context, args: &[Value]) -> gml::Result<Value> {
        let (sprite_index, image_index, x, y, w, h, colour, alpha) =
            expect_args!(args, [int, real, real, real, real, real, int, real])?;
        if let Some(sprite) = self.assets.sprites.get_asset(sprite_index) {
            let image_index = if image_index < Real::from(0.0) {
                self.instance_list.get(context.this).image_index.get()
            } else {
                image_index
            };
            if let Some(atlas_ref) =
                sprite.frames.get(image_index.floor().into_inner() as usize % sprite.frames.len()).map(|x| &x.atlas_ref)
            {
                self.renderer.draw_sprite(
                    atlas_ref,
                    x.into(),
                    y.into(),
                    (w / sprite.width.into()).into(),
                    (h / sprite.height.into()).into(),
                    0.0,
                    colour,
                    alpha.into(),
                );
            }
            Ok(Default::default())
        } else {
            Err(gml::Error::NonexistentAsset(asset::Type::Sprite, sprite_index))
        }
    }

    pub fn draw_sprite_part(&mut self, context: &mut Context, args: &[Value]) -> gml::Result<Value> {
        let (sprite_index, image_index, left, top, width, height, x, y) =
            expect_args!(args, [any, any, any, any, any, any, any, any])?;
        self.draw_sprite_part_ext(context, &[
            sprite_index,
            image_index,
            left,
            top,
            width,
            height,
            x,
            y,
            1.into(),
            1.into(),
            0xFFFFFF.into(),
            1.into(),
        ])
    }

    pub fn draw_sprite_part_ext(&mut self, context: &mut Context, args: &[Value]) -> gml::Result<Value> {
        // TODO: left, top, width, height should be reals (yes, really)
        let (sprite_index, image_index, left, top, width, height, x, y, xscale, yscale, colour, alpha) =
            expect_args!(args, [int, real, real, real, real, real, real, real, real, real, int, real])?;
        if let Some(sprite) = self.assets.sprites.get_asset(sprite_index) {
            let image_index = if image_index < Real::from(0.0) {
                self.instance_list.get(context.this).image_index.get()
            } else {
                image_index
            };
            if let Some(atlas_ref) =
                sprite.frames.get(image_index.floor().into_inner() as usize % sprite.frames.len()).map(|x| &x.atlas_ref)
            {
                self.renderer.draw_sprite_partial(
                    atlas_ref,
                    left.round(),
                    top.round(),
                    width.round(),
                    height.round(),
                    x.into(),
                    y.into(),
                    xscale.into(),
                    yscale.into(),
                    0.0,
                    colour,
                    alpha.into(),
                );
            }
            Ok(Default::default())
        } else {
            Err(gml::Error::NonexistentAsset(asset::Type::Sprite, sprite_index))
        }
    }

    pub fn draw_sprite_general(&mut self, _context: &mut Context, _args: &[Value]) -> gml::Result<Value> {
        // Expected arg count: 16
        unimplemented!("Called unimplemented kernel function draw_sprite_general")
    }

    pub fn draw_sprite_tiled(&mut self, context: &mut Context, args: &[Value]) -> gml::Result<Value> {
        let (sprite_index, image_index, x, y) = expect_args!(args, [any, any, any, any])?;
        self.draw_sprite_tiled_ext(context, &[
            sprite_index,
            image_index,
            x,
            y,
            1.into(),
            1.into(),
            0xffffff.into(),
            1.into(),
        ])
    }

    pub fn draw_sprite_tiled_ext(&mut self, context: &mut Context, args: &[Value]) -> gml::Result<Value> {
        let (sprite_index, image_index, x, y, xscale, yscale, colour, alpha) =
            expect_args!(args, [int, real, real, real, real, real, int, real])?;
        if let Some(sprite) = self.assets.sprites.get_asset(sprite_index) {
            let image_index = if image_index < Real::from(0.0) {
                self.instance_list.get(context.this).image_index.get()
            } else {
                image_index
            };
            if let Some(atlas_ref) =
                sprite.frames.get(image_index.floor().into_inner() as usize % sprite.frames.len()).map(|x| &x.atlas_ref)
            {
                self.renderer.draw_sprite_tiled(
                    atlas_ref,
                    x.into(),
                    y.into(),
                    xscale.into(),
                    yscale.into(),
                    colour,
                    alpha.into(),
                    Some(self.room_width.into()),
                    Some(self.room_height.into()),
                );
            }
            Ok(Default::default())
        } else {
            Err(gml::Error::NonexistentAsset(asset::Type::Sprite, sprite_index))
        }
    }

    pub fn draw_background(&mut self, context: &mut Context, args: &[Value]) -> gml::Result<Value> {
        let (bg_index, x, y) = expect_args!(args, [any, any, any])?;
        self.draw_background_ext(context, &[bg_index, x, y, 1.into(), 1.into(), 0.into(), 0xFFFFFF.into(), 1.into()])
    }

    pub fn draw_background_ext(&mut self, _context: &mut Context, args: &[Value]) -> gml::Result<Value> {
        let (bg_index, x, y, xscale, yscale, angle, colour, alpha) =
            expect_args!(args, [int, real, real, real, real, real, int, real])?;
        if let Some(background) = self.assets.backgrounds.get_asset(bg_index) {
            if let Some(atlas_ref) = &background.atlas_ref {
                self.renderer.draw_sprite(
                    atlas_ref,
                    x.into(),
                    y.into(),
                    xscale.into(),
                    yscale.into(),
                    angle.into(),
                    colour,
                    alpha.into(),
                );
            }
            Ok(Default::default())
        } else {
            Err(gml::Error::NonexistentAsset(asset::Type::Background, bg_index))
        }
    }

    pub fn draw_background_stretched(&mut self, _context: &mut Context, _args: &[Value]) -> gml::Result<Value> {
        // Expected arg count: 5
        unimplemented!("Called unimplemented kernel function draw_background_stretched")
    }

    pub fn draw_background_stretched_ext(&mut self, _context: &mut Context, _args: &[Value]) -> gml::Result<Value> {
        // Expected arg count: 7
        unimplemented!("Called unimplemented kernel function draw_background_stretched_ext")
    }

    pub fn draw_background_part(&mut self, _context: &mut Context, _args: &[Value]) -> gml::Result<Value> {
        // Expected arg count: 7
        unimplemented!("Called unimplemented kernel function draw_background_part")
    }

    pub fn draw_background_part_ext(&mut self, _context: &mut Context, _args: &[Value]) -> gml::Result<Value> {
        // Expected arg count: 11
        unimplemented!("Called unimplemented kernel function draw_background_part_ext")
    }

    pub fn draw_background_general(&mut self, _context: &mut Context, _args: &[Value]) -> gml::Result<Value> {
        // Expected arg count: 15
        unimplemented!("Called unimplemented kernel function draw_background_general")
    }

    pub fn draw_background_tiled(&mut self, context: &mut Context, args: &[Value]) -> gml::Result<Value> {
        let (bg_index, x, y) = expect_args!(args, [any, any, any])?;
        self.draw_background_tiled_ext(context, &[bg_index, x, y, 1.into(), 1.into(), 0xFFFFFF.into(), 1.into()])
    }

    pub fn draw_background_tiled_ext(&mut self, _context: &mut Context, args: &[Value]) -> gml::Result<Value> {
        let (bg_index, x, y, xscale, yscale, colour, alpha) =
            expect_args!(args, [int, real, real, real, real, int, real])?;
        if let Some(background) = self.assets.backgrounds.get_asset(bg_index) {
            if let Some(atlas_ref) = &background.atlas_ref {
                self.renderer.draw_sprite_tiled(
                    atlas_ref,
                    x.into(),
                    y.into(),
                    xscale.into(),
                    yscale.into(),
                    colour,
                    alpha.into(),
                    Some(self.room_width.into()),
                    Some(self.room_height.into()),
                );
            }
            Ok(Default::default())
        } else {
            Err(gml::Error::NonexistentAsset(asset::Type::Background, bg_index))
        }
    }

    pub fn tile_get_x(&mut self, _context: &mut Context, _args: &[Value]) -> gml::Result<Value> {
        // Expected arg count: 1
        unimplemented!("Called unimplemented kernel function tile_get_x")
    }

    pub fn tile_get_y(&mut self, _context: &mut Context, _args: &[Value]) -> gml::Result<Value> {
        // Expected arg count: 1
        unimplemented!("Called unimplemented kernel function tile_get_y")
    }

    pub fn tile_get_left(&mut self, _context: &mut Context, _args: &[Value]) -> gml::Result<Value> {
        // Expected arg count: 1
        unimplemented!("Called unimplemented kernel function tile_get_left")
    }

    pub fn tile_get_top(&mut self, _context: &mut Context, _args: &[Value]) -> gml::Result<Value> {
        // Expected arg count: 1
        unimplemented!("Called unimplemented kernel function tile_get_top")
    }

    pub fn tile_get_width(&mut self, _context: &mut Context, _args: &[Value]) -> gml::Result<Value> {
        // Expected arg count: 1
        unimplemented!("Called unimplemented kernel function tile_get_width")
    }

    pub fn tile_get_height(&mut self, _context: &mut Context, _args: &[Value]) -> gml::Result<Value> {
        // Expected arg count: 1
        unimplemented!("Called unimplemented kernel function tile_get_height")
    }

    pub fn tile_get_depth(&mut self, _context: &mut Context, args: &[Value]) -> gml::Result<Value> {
        let tile_id = expect_args!(args, [int])?;
        if let Some(handle) = self.tile_list.get_by_tileid(tile_id) {
            Ok(self.tile_list.get(handle).depth.get().into())
        } else {
            Err(gml::Error::FunctionError("tile_get_depth".into(), format!("Tile with ID {} does not exist.", tile_id)))
        }
    }

    pub fn tile_get_visible(&mut self, _context: &mut Context, args: &[Value]) -> gml::Result<Value> {
        let tile_id = expect_args!(args, [int])?;
        if let Some(handle) = self.tile_list.get_by_tileid(tile_id) {
            Ok(self.tile_list.get(handle).visible.get().into())
        } else {
            Err(gml::Error::FunctionError(
                "tile_get_visible".into(),
                format!("Tile with ID {} does not exist.", tile_id),
            ))
        }
    }

    pub fn tile_get_xscale(&mut self, _context: &mut Context, _args: &[Value]) -> gml::Result<Value> {
        // Expected arg count: 1
        unimplemented!("Called unimplemented kernel function tile_get_xscale")
    }

    pub fn tile_get_yscale(&mut self, _context: &mut Context, _args: &[Value]) -> gml::Result<Value> {
        // Expected arg count: 1
        unimplemented!("Called unimplemented kernel function tile_get_yscale")
    }

    pub fn tile_get_blend(&mut self, _context: &mut Context, _args: &[Value]) -> gml::Result<Value> {
        // Expected arg count: 1
        unimplemented!("Called unimplemented kernel function tile_get_blend")
    }

    pub fn tile_get_alpha(&mut self, _context: &mut Context, _args: &[Value]) -> gml::Result<Value> {
        // Expected arg count: 1
        unimplemented!("Called unimplemented kernel function tile_get_alpha")
    }

    pub fn tile_get_background(&mut self, _context: &mut Context, _args: &[Value]) -> gml::Result<Value> {
        // Expected arg count: 1
        unimplemented!("Called unimplemented kernel function tile_get_background")
    }

    pub fn tile_set_visible(&mut self, _context: &mut Context, args: &[Value]) -> gml::Result<Value> {
        let (tile_id, visible) = expect_args!(args, [int, any])?;
        if let Some(handle) = self.tile_list.get_by_tileid(tile_id) {
            self.tile_list.get(handle).visible.set(visible.is_truthy());
            Ok(Default::default())
        } else {
            Err(gml::Error::FunctionError(
                "tile_set_visible".into(),
                format!("Tile with ID {} does not exist.", tile_id),
            ))
        }
    }

    pub fn tile_set_background(&mut self, _context: &mut Context, _args: &[Value]) -> gml::Result<Value> {
        // Expected arg count: 2
        unimplemented!("Called unimplemented kernel function tile_set_background")
    }

    pub fn tile_set_region(&mut self, _context: &mut Context, _args: &[Value]) -> gml::Result<Value> {
        // Expected arg count: 5
        unimplemented!("Called unimplemented kernel function tile_set_region")
    }

    pub fn tile_set_position(&mut self, _context: &mut Context, _args: &[Value]) -> gml::Result<Value> {
        // Expected arg count: 3
        unimplemented!("Called unimplemented kernel function tile_set_position")
    }

    pub fn tile_set_depth(&mut self, _context: &mut Context, args: &[Value]) -> gml::Result<Value> {
        let (tile_id, depth) = expect_args!(args, [int, real])?;
        if let Some(handle) = self.tile_list.get_by_tileid(tile_id) {
            self.tile_list.get(handle).depth.set(depth);
            Ok(Default::default())
        } else {
            Err(gml::Error::FunctionError("tile_get_depth".into(), format!("Tile with ID {} does not exist.", tile_id)))
        }
    }

    pub fn tile_set_scale(&mut self, _context: &mut Context, _args: &[Value]) -> gml::Result<Value> {
        // Expected arg count: 3
        unimplemented!("Called unimplemented kernel function tile_set_scale")
    }

    pub fn tile_set_blend(&mut self, _context: &mut Context, _args: &[Value]) -> gml::Result<Value> {
        // Expected arg count: 2
        unimplemented!("Called unimplemented kernel function tile_set_blend")
    }

    pub fn tile_set_alpha(&mut self, _context: &mut Context, _args: &[Value]) -> gml::Result<Value> {
        // Expected arg count: 2
        unimplemented!("Called unimplemented kernel function tile_set_alpha")
    }

    pub fn tile_add(&mut self, _context: &mut Context, _args: &[Value]) -> gml::Result<Value> {
        // Expected arg count: 8
        unimplemented!("Called unimplemented kernel function tile_add")
    }

    pub fn tile_find(&mut self, _context: &mut Context, _args: &[Value]) -> gml::Result<Value> {
        // Expected arg count: 3
        unimplemented!("Called unimplemented kernel function tile_find")
    }

    pub fn tile_exists(&mut self, _context: &mut Context, _args: &[Value]) -> gml::Result<Value> {
        // Expected arg count: 1
        unimplemented!("Called unimplemented kernel function tile_exists")
    }

    pub fn tile_delete(&mut self, _context: &mut Context, _args: &[Value]) -> gml::Result<Value> {
        // Expected arg count: 1
        unimplemented!("Called unimplemented kernel function tile_delete")
    }

    pub fn tile_delete_at(&mut self, _context: &mut Context, _args: &[Value]) -> gml::Result<Value> {
        // Expected arg count: 3
        unimplemented!("Called unimplemented kernel function tile_delete_at")
    }

    pub fn tile_layer_hide(&mut self, _context: &mut Context, _args: &[Value]) -> gml::Result<Value> {
        // Expected arg count: 1
        unimplemented!("Called unimplemented kernel function tile_layer_hide")
    }

    pub fn tile_layer_show(&mut self, _context: &mut Context, _args: &[Value]) -> gml::Result<Value> {
        // Expected arg count: 1
        unimplemented!("Called unimplemented kernel function tile_layer_show")
    }

    pub fn tile_layer_delete(&mut self, _context: &mut Context, _args: &[Value]) -> gml::Result<Value> {
        // Expected arg count: 1
        unimplemented!("Called unimplemented kernel function tile_layer_delete")
    }

    pub fn tile_layer_shift(&mut self, _context: &mut Context, args: &[Value]) -> gml::Result<Value> {
        let (depth, x, y) = expect_args!(args, [real, real, real])?;
        let mut iter_tile = self.tile_list.iter_by_drawing();
        while let Some(handle) = iter_tile.next(&self.tile_list) {
            let tile = self.tile_list.get(handle);
            if tile.depth.get() == depth {
                tile.x.set(tile.x.get() + x);
                tile.y.set(tile.y.get() + y);
            }
        }
        Ok(Default::default())
    }

    pub fn tile_layer_find(&mut self, _context: &mut Context, args: &[Value]) -> gml::Result<Value> {
        let (depth, x, y) = expect_args!(args, [real, real, real])?;
        let mut iter_tile = self.tile_list.iter_by_drawing();
        while let Some(handle) = iter_tile.next(&self.tile_list) {
            let tile = self.tile_list.get(handle);
            if tile.depth.get() == depth
                && x >= tile.x.get()
                && x < tile.x.get() + tile.xscale.get() * tile.width.get().into()
                && y >= tile.y.get()
                && y < tile.y.get() + tile.yscale.get() * tile.height.get().into()
            {
                return Ok(tile.id.get().into())
            }
        }
        Ok((-1).into())
    }

    pub fn tile_layer_delete_at(&mut self, _context: &mut Context, _args: &[Value]) -> gml::Result<Value> {
        // Expected arg count: 3
        unimplemented!("Called unimplemented kernel function tile_layer_delete_at")
    }

    pub fn tile_layer_depth(&mut self, _context: &mut Context, _args: &[Value]) -> gml::Result<Value> {
        // Expected arg count: 2
        unimplemented!("Called unimplemented kernel function tile_layer_depth")
    }

    pub fn surface_create(&mut self, _context: &mut Context, args: &[Value]) -> gml::Result<Value> {
        let (w, h) = expect_args!(args, [int, int])?;
        let surf = Surface {
            width: w as _,
            height: h as _,
            atlas_ref: match self.renderer.create_surface(w, h) {
                Ok(atl_ref) => atl_ref,
                Err(e) => return Err(gml::Error::FunctionError("surface_create".into(), e.into())),
            },
        };
        if let Some(id) = self.surfaces.iter().position(|x| x.is_none()) {
            self.surfaces[id] = Some(surf);
            Ok(id.into())
        } else {
            self.surfaces.push(Some(surf));
            Ok((self.surfaces.len() - 1).into())
        }
    }

    pub fn surface_create_ext(&mut self, _context: &mut Context, _args: &[Value]) -> gml::Result<Value> {
        // Expected arg count: 2
        unimplemented!("Called unimplemented kernel function surface_create_ext")
    }

    pub fn surface_free(&mut self, _context: &mut Context, args: &[Value]) -> gml::Result<Value> {
        let surf_id = expect_args!(args, [int])?;
        if let Some(surf) = self.surfaces.get_asset(surf_id) {
            self.renderer.delete_sprite(surf.atlas_ref);
            self.surfaces[surf_id as usize] = None;
        }
        Ok(Default::default())
    }

    pub fn surface_exists(&mut self, _context: &mut Context, args: &[Value]) -> gml::Result<Value> {
        let surf_id = expect_args!(args, [int])?;
        Ok(self.surfaces.get_asset(surf_id).is_some().into())
    }

    pub fn surface_get_width(&mut self, _context: &mut Context, args: &[Value]) -> gml::Result<Value> {
        let surf_id = expect_args!(args, [int])?;
        if let Some(surf) = self.surfaces.get_asset(surf_id) { Ok(surf.width.into()) } else { Ok((-1).into()) }
    }

    pub fn surface_get_height(&mut self, _context: &mut Context, args: &[Value]) -> gml::Result<Value> {
        let surf_id = expect_args!(args, [int])?;
        if let Some(surf) = self.surfaces.get_asset(surf_id) { Ok(surf.height.into()) } else { Ok((-1).into()) }
    }

    pub fn surface_get_texture(&mut self, _context: &mut Context, _args: &[Value]) -> gml::Result<Value> {
        // Expected arg count: 1
        unimplemented!("Called unimplemented kernel function surface_get_texture")
    }

    pub fn surface_set_target(&mut self, _context: &mut Context, args: &[Value]) -> gml::Result<Value> {
        let surf_id = expect_args!(args, [int])?;
        if let Some(surf) = self.surfaces.get_asset(surf_id) {
            self.renderer.set_target(&surf.atlas_ref);
            self.surface_target = Some(surf_id);
        }
        Ok(Default::default())
    }

    pub fn surface_reset_target(&mut self, _context: &mut Context, _args: &[Value]) -> gml::Result<Value> {
        let (width, height) = self.window.get_inner_size();
        // reset viewport to top left of room because lol
        self.renderer.reset_target(width as _, height as _, self.unscaled_width as _, self.unscaled_height as _);
        self.surface_target = None;
        Ok(Default::default())
    }

    pub fn draw_surface(&mut self, context: &mut Context, args: &[Value]) -> gml::Result<Value> {
        let (surf_id, x, y) = expect_args!(args, [any, any, any])?;
        self.draw_surface_ext(context, &[surf_id, x, y, 1.into(), 1.into(), 0.into(), 0xffffff.into(), 1.into()])
    }

    pub fn draw_surface_ext(&mut self, _context: &mut Context, args: &[Value]) -> gml::Result<Value> {
        let (surf_id, x, y, xscale, yscale, rot, colour, alpha) =
            expect_args!(args, [int, real, real, real, real, real, int, real])?;
        if let Some(surf) = self.surfaces.get_asset(surf_id) {
            self.renderer.draw_sprite(
                &surf.atlas_ref,
                x.into(),
                y.into(),
                xscale.into(),
                yscale.into(),
                rot.into(),
                colour,
                alpha.into(),
            );
        }
        Ok(Default::default())
    }

    pub fn draw_surface_stretched(&mut self, context: &mut Context, args: &[Value]) -> gml::Result<Value> {
        let (surf_id, x, y, w, h) = expect_args!(args, [int, any, any, real, real])?;
        if let Some(surf) = self.surfaces.get_asset(surf_id) {
            let xscale = w / surf.width.into();
            let yscale = h / surf.height.into();
            self.draw_surface_ext(context, &[
                surf_id.into(),
                x,
                y,
                xscale.into(),
                yscale.into(),
                0.into(),
                0xffffff.into(),
                1.into(),
            ])
        } else {
            Ok(Default::default())
        }
    }

    pub fn draw_surface_stretched_ext(&mut self, context: &mut Context, args: &[Value]) -> gml::Result<Value> {
        let (surf_id, x, y, w, h, colour, alpha) = expect_args!(args, [int, any, any, real, real, any, any])?;
        if let Some(surf) = self.surfaces.get_asset(surf_id) {
            let xscale = w / surf.width.into();
            let yscale = h / surf.height.into();
            self.draw_surface_ext(context, &[
                surf_id.into(),
                x,
                y,
                xscale.into(),
                yscale.into(),
                0.into(),
                colour,
                alpha,
            ])
        } else {
            Ok(Default::default())
        }
    }

    pub fn draw_surface_part(&mut self, _context: &mut Context, _args: &[Value]) -> gml::Result<Value> {
        // Expected arg count: 7
        unimplemented!("Called unimplemented kernel function draw_surface_part")
    }

    pub fn draw_surface_part_ext(&mut self, _context: &mut Context, _args: &[Value]) -> gml::Result<Value> {
        // Expected arg count: 11
        unimplemented!("Called unimplemented kernel function draw_surface_part_ext")
    }

    pub fn draw_surface_general(&mut self, _context: &mut Context, _args: &[Value]) -> gml::Result<Value> {
        // Expected arg count: 15
        unimplemented!("Called unimplemented kernel function draw_surface_general")
    }

    pub fn draw_surface_tiled(&mut self, _context: &mut Context, _args: &[Value]) -> gml::Result<Value> {
        // Expected arg count: 3
        unimplemented!("Called unimplemented kernel function draw_surface_tiled")
    }

    pub fn draw_surface_tiled_ext(&mut self, _context: &mut Context, _args: &[Value]) -> gml::Result<Value> {
        // Expected arg count: 7
        unimplemented!("Called unimplemented kernel function draw_surface_tiled_ext")
    }

    pub fn surface_save(&mut self, _context: &mut Context, args: &[Value]) -> gml::Result<Value> {
        let (surf_id, fname) = expect_args!(args, [int, string])?;
        if let Some(surf) = self.surfaces.get_asset(surf_id) {
            match file::save_image(fname.as_ref(), surf.width, surf.height, self.renderer.dump_sprite(&surf.atlas_ref))
            {
                Ok(()) => Ok(Default::default()),
                Err(e) => Err(gml::Error::FunctionError("surface_save".into(), e.into())),
            }
        } else {
            Ok(Default::default())
        }
    }

    pub fn surface_save_part(&mut self, _context: &mut Context, args: &[Value]) -> gml::Result<Value> {
        let (surf_id, fname, x, y, w, h) = expect_args!(args, [int, string, int, int, int, int])?;
        if let Some(surf) = self.surfaces.get_asset(surf_id) {
            let x = x.max(0);
            let y = y.max(0);
            let w = w.min(surf.width as i32 - x);
            let h = h.min(surf.height as i32 - y);
            match file::save_image(
                fname.as_ref(),
                w as _,
                h as _,
                self.renderer.dump_sprite_part(&surf.atlas_ref, x, y, w, h),
            ) {
                Ok(()) => Ok(Default::default()),
                Err(e) => Err(gml::Error::FunctionError("surface_save".into(), e.into())),
            }
        } else {
            Ok(Default::default())
        }
    }

    pub fn surface_getpixel(&mut self, _context: &mut Context, _args: &[Value]) -> gml::Result<Value> {
        // Expected arg count: 3
        unimplemented!("Called unimplemented kernel function surface_getpixel")
    }

    pub fn surface_copy(&mut self, _context: &mut Context, _args: &[Value]) -> gml::Result<Value> {
        // Expected arg count: 4
        unimplemented!("Called unimplemented kernel function surface_copy")
    }

    pub fn surface_copy_part(&mut self, _context: &mut Context, _args: &[Value]) -> gml::Result<Value> {
        // Expected arg count: 8
        unimplemented!("Called unimplemented kernel function surface_copy_part")
    }

    pub fn action_path_old(&mut self, _context: &mut Context, _args: &[Value]) -> gml::Result<Value> {
        // Expected arg count: 3
        unimplemented!("Called unimplemented kernel function action_path_old")
    }

    pub fn action_set_sprite(&mut self, context: &mut Context, args: &[Value]) -> gml::Result<Value> {
        let (sprite, scale) = expect_args!(args, [int, real])?;
        let instance = self.instance_list.get(context.this);
        instance.sprite_index.set(sprite);
        instance.image_xscale.set(scale);
        instance.image_yscale.set(scale);
        Ok(Default::default())
    }

    pub fn action_draw_font(&mut self, _context: &mut Context, _args: &[Value]) -> gml::Result<Value> {
        // Expected arg count: 1
        unimplemented!("Called unimplemented kernel function action_draw_font")
    }

    pub fn action_draw_font_old(&mut self, _context: &mut Context, _args: &[Value]) -> gml::Result<Value> {
        // Expected arg count: 6
        unimplemented!("Called unimplemented kernel function action_draw_font_old")
    }

    pub fn action_fill_color(&mut self, _context: &mut Context, _args: &[Value]) -> gml::Result<Value> {
        // Expected arg count: 1
        unimplemented!("Called unimplemented kernel function action_fill_color")
    }

    pub fn action_line_color(&mut self, _context: &mut Context, _args: &[Value]) -> gml::Result<Value> {
        // Expected arg count: 1
        unimplemented!("Called unimplemented kernel function action_line_color")
    }

    pub fn action_highscore(&mut self, _context: &mut Context, _args: &[Value]) -> gml::Result<Value> {
        // Expected arg count: 0
        unimplemented!("Called unimplemented kernel function action_highscore")
    }

    pub fn action_move(&mut self, context: &mut Context, args: &[Value]) -> gml::Result<Value> {
        let (dir_string, speed) = expect_args!(args, [string, real])?;
        let instance = self.instance_list.get(context.this);
        // dir_string is typically something like "000000100" indicating which of the 9 direction buttons were pressed.
        let bytes = dir_string.as_ref().as_bytes();
        if bytes.len() != 9 {
            return Err(gml::Error::FunctionError(
                "action_move".into(),
                format!("Invalid argument to action_move: {}", dir_string),
            ))
        }

        // Only invoke RNG if at least one of the options is checked, otherwise don't do anything
        if bytes.contains(&49) {
            // Call irandom until it lands on a byte that's '1' rather than '0'
            let offset = loop {
                let index = self.rand.next_int(8) as usize;
                if bytes[index] == 49 {
                    // '1'
                    break index
                }
            };

            // Handle each case separately
            let (speed, direction): (Real, Real) = match offset {
                0 => (speed, Real::from(225.0)),
                1 => (speed, Real::from(270.0)),
                2 => (speed, Real::from(315.0)),
                3 => (speed, Real::from(180.0)),
                4 => (Real::from(0.0), Real::from(0.0)),
                5 => (speed, Real::from(0.0)),
                6 => (speed, Real::from(135.0)),
                7 => (speed, Real::from(90.0)),
                8 => (speed, Real::from(45.0)),
                _ => unreachable!(),
            };
            if context.relative {
                instance.set_hspeed(direction.to_radians().cos() * speed + instance.hspeed.get());
                instance.set_vspeed(-direction.to_radians().sin() * speed + instance.vspeed.get());
            } else {
                instance.set_speed_direction(speed, direction);
            }
        }

        Ok(Default::default())
    }

    pub fn action_set_motion(&mut self, context: &mut Context, args: &[Value]) -> gml::Result<Value> {
        let (direction, speed) = expect_args!(args, [real, real])?;
        let instance = self.instance_list.get(context.this);
        if context.relative {
            instance.set_hspeed(direction.to_radians().cos() * speed + instance.hspeed.get());
            instance.set_vspeed(-direction.to_radians().sin() * speed + instance.vspeed.get());
        } else {
            instance.set_speed_direction(speed, direction);
        }
        Ok(Default::default())
    }

    pub fn action_set_hspeed(&mut self, context: &mut Context, args: &[Value]) -> gml::Result<Value> {
        expect_args!(args, [real]).map(|x| {
            let instance = self.instance_list.get(context.this);
            if context.relative {
                instance.set_hspeed(x + instance.hspeed.get());
            } else {
                instance.set_hspeed(x);
            }
            Ok(Default::default())
        })?
    }

    pub fn action_set_vspeed(&mut self, context: &mut Context, args: &[Value]) -> gml::Result<Value> {
        expect_args!(args, [real]).map(|x| {
            let instance = self.instance_list.get(context.this);
            if context.relative {
                instance.set_vspeed(x + instance.vspeed.get());
            } else {
                instance.set_vspeed(x);
            }
            Ok(Default::default())
        })?
    }

    pub fn action_set_gravity(&mut self, context: &mut Context, args: &[Value]) -> gml::Result<Value> {
        expect_args!(args, [real, real]).map(|(direction, gravity)| {
            let instance = self.instance_list.get(context.this);
            instance.gravity.set(gravity);
            instance.gravity_direction.set(direction);
        })?;
        Ok(Default::default())
    }

    pub fn action_set_friction(&mut self, context: &mut Context, args: &[Value]) -> gml::Result<Value> {
        expect_args!(args, [real]).map(|x| {
            self.instance_list.get(context.this).friction.set(x);
            Ok(Default::default())
        })?
    }

    pub fn action_move_point(&mut self, context: &mut Context, args: &[Value]) -> gml::Result<Value> {
        let (x, y, speed) = expect_args!(args, [real, real, real])?;
        let instance = self.instance_list.get(context.this);
        let speed = if context.relative { instance.speed.get() + speed } else { speed };
        let direction = (instance.y.get() - y).arctan2(x - instance.x.get()).to_degrees();
        instance.set_speed_direction(speed, direction);
        Ok(Default::default())
    }

    pub fn action_move_to(&mut self, context: &mut Context, args: &[Value]) -> gml::Result<Value> {
        let (x, y) = expect_args!(args, [real, real])?;
        let instance = self.instance_list.get(context.this);
        let (x, y) = if context.relative { (instance.x.get() + x, instance.y.get() + y) } else { (x, y) };
        instance.x.set(x);
        instance.y.set(y);
        instance.bbox_is_stale.set(true);
        Ok(Default::default())
    }

    pub fn action_move_start(&mut self, context: &mut Context, args: &[Value]) -> gml::Result<Value> {
        expect_args!(args, [])?;
        let instance = self.instance_list.get(context.this);
        instance.x.set(instance.xstart.get());
        instance.y.set(instance.ystart.get());
        instance.bbox_is_stale.set(true);
        Ok(Default::default())
    }

    pub fn action_move_random(&mut self, context: &mut Context, args: &[Value]) -> gml::Result<Value> {
        let (hsnap, vsnap) = expect_args!(args, [int, int])?;
        let inst = self.instance_list.get(context.this);
        let (mut left, mut right, mut top, mut bottom) = (0, self.room_width, 0, self.room_height);
        if let Some(sprite) = self
            .assets
            .sprites
            .get_asset(inst.sprite_index.get())
            .or(self.assets.sprites.get_asset(inst.mask_index.get()))
        {
            inst.update_bbox(Some(sprite));
            left = (inst.x.get() - inst.bbox_left.get().into()).round();
            right = (inst.x.get() + right.into() - inst.bbox_right.get().into()).round();
            top = (inst.y.get() - inst.bbox_top.get().into()).round();
            bottom = (inst.y.get() + bottom.into() - inst.bbox_bottom.get().into()).round();
        };
        drop(inst); // le borrow
        let (mut x, mut y) = Default::default();
        for _ in 0..100 {
            x = Real::from(self.rand.next_int((right - left - 1) as u32) + left);
            if hsnap > 0 {
                x = (x / hsnap.into()).floor() * hsnap.into();
            }
            y = Real::from(self.rand.next_int((bottom - top - 1) as u32) + top);
            if vsnap > 0 {
                y = (y / vsnap.into()).floor() * vsnap.into();
            }
            if self.place_free(context, &[x.into(), y.into()])?.is_truthy() {
                break
            }
        }
        let inst = self.instance_list.get(context.this);
        inst.x.set(x);
        inst.y.set(y);
        inst.bbox_is_stale.set(true);
        Ok(Default::default())
    }

    pub fn action_snap(&mut self, context: &mut Context, args: &[Value]) -> gml::Result<Value> {
        self.move_snap(context, args)
    }

    pub fn action_wrap(&mut self, context: &mut Context, args: &[Value]) -> gml::Result<Value> {
        let (horizontal, vertical) = match expect_args!(args, [int])? {
            0 => (true, false),
            1 => (false, true),
            _ => (true, true),
        };

        let instance = self.instance_list.get(context.this);
        // Get sprite width/height, as these are used to decide how far to wrap
        let (w, h) = if let Some(Some(sprite)) = self.assets.sprites.get(instance.sprite_index.get() as usize) {
            (
                Real::from(sprite.width) * instance.image_xscale.get(),
                Real::from(sprite.height) * instance.image_yscale.get(),
            )
        } else {
            (Real::from(0.0), Real::from(0.0))
        };

        if horizontal {
            let room_width = Real::from(self.room_width);
            if instance.hspeed.get() > Real::from(0.0) && instance.x.get() > room_width {
                // Wrap x right-to-left
                instance.x.set(instance.x.get() - (room_width + w));
            }
            if instance.hspeed.get() < Real::from(0.0) && instance.x.get() < Real::from(0.0) {
                // Wrap x left-to-right
                instance.x.set(instance.x.get() + (room_width + w));
            }
        }
        if vertical {
            let room_height = Real::from(self.room_height);
            if instance.vspeed.get() > Real::from(0.0) && instance.y.get() > room_height {
                // Wrap y bottom-to-top
                instance.y.set(instance.y.get() - (room_height + h));
            }
            if instance.vspeed.get() < Real::from(0.0) && instance.y.get() < Real::from(0.0) {
                // Wrap y top-to-bottom
                instance.y.set(instance.y.get() + (room_height + h));
            }
        }
        Ok(Default::default())
    }

    pub fn action_reverse_xdir(&mut self, context: &mut Context, args: &[Value]) -> gml::Result<Value> {
        expect_args!(args, [])?;
        let instance = self.instance_list.get(context.this);
        instance.set_hspeed(-instance.hspeed.get());
        Ok(Default::default())
    }

    pub fn action_reverse_ydir(&mut self, context: &mut Context, args: &[Value]) -> gml::Result<Value> {
        expect_args!(args, [])?;
        let instance = self.instance_list.get(context.this);
        instance.set_vspeed(-instance.vspeed.get());
        Ok(Default::default())
    }

    pub fn action_move_contact(&mut self, context: &mut Context, args: &[Value]) -> gml::Result<Value> {
        let (direction, max_distance, kind) = expect_args!(args, [any, any, int])?;
        if kind == 0 {
            self.move_contact_solid(context, &[direction, max_distance])
        } else {
            self.move_contact_all(context, &[direction, max_distance])
        }
    }

    pub fn action_bounce(&mut self, context: &mut Context, args: &[Value]) -> gml::Result<Value> {
        let (advanced, kind) = expect_args!(args, [any, int])?;
        if kind == 0 {
            self.move_bounce_solid(context, &[advanced])
        } else {
            self.move_bounce_all(context, &[advanced])
        }
    }

    pub fn action_path(&mut self, context: &mut Context, args: &[Value]) -> gml::Result<Value> {
        self.path_start(context, args)
    }

    pub fn action_path_end(&mut self, context: &mut Context, args: &[Value]) -> gml::Result<Value> {
        self.path_end(context, args)
    }

    pub fn action_path_position(&mut self, context: &mut Context, args: &[Value]) -> gml::Result<Value> {
        let position = expect_args!(args, [real])?;
        let instance = self.instance_list.get(context.this);
        if context.relative {
            instance.path_position.set(position + instance.path_position.get());
        } else {
            instance.path_position.set(position);
        }
        Ok(Default::default())
    }

    pub fn action_path_speed(&mut self, context: &mut Context, args: &[Value]) -> gml::Result<Value> {
        let speed = expect_args!(args, [real])?;
        let instance = self.instance_list.get(context.this);
        if context.relative {
            instance.path_speed.set(speed + instance.path_speed.get());
        } else {
            instance.path_speed.set(speed);
        }
        Ok(Default::default())
    }

    pub fn action_linear_step(&mut self, _context: &mut Context, _args: &[Value]) -> gml::Result<Value> {
        // Expected arg count: 4
        unimplemented!("Called unimplemented kernel function action_linear_step")
    }

    pub fn action_potential_step(&mut self, _context: &mut Context, _args: &[Value]) -> gml::Result<Value> {
        // Expected arg count: 4
        unimplemented!("Called unimplemented kernel function action_potential_step")
    }

    pub fn action_kill_object(&mut self, context: &mut Context, args: &[Value]) -> gml::Result<Value> {
        expect_args!(args, [])?;
        self.run_instance_event(gml::ev::DESTROY, 0, context.this, context.this, None)?;
        self.instance_list.mark_deleted(context.this);
        Ok(Default::default())
    }

    pub fn action_create_object(&mut self, context: &mut Context, args: &[Value]) -> gml::Result<Value> {
        let (object_id, x, y) = expect_args!(args, [int, real, real])?;
        if let Some(Some(object)) = self.assets.objects.get(object_id as usize) {
            let (relative_x, relative_y) = if context.relative {
                let instance = self.instance_list.get(context.this);
                (instance.x.get(), instance.y.get())
            } else {
                (Real::from(0.0), Real::from(0.0))
            };
            self.last_instance_id += 1;
            let instance = self.instance_list.insert(Instance::new(
                self.last_instance_id,
                x + relative_x,
                y + relative_y,
                object_id,
                object,
            ));
            self.run_instance_event(gml::ev::CREATE, 0, instance, instance, None)?;
            Ok(Default::default())
        } else {
            Err(gml::Error::FunctionError("action_create_object".into(), format!("Invalid object ID: {}", object_id)))
        }
    }

    pub fn action_create_object_motion(&mut self, context: &mut Context, args: &[Value]) -> gml::Result<Value> {
        let (object_id, x, y, speed, direction) = expect_args!(args, [int, real, real, real, real])?;
        if let Some(Some(object)) = self.assets.objects.get(object_id as usize) {
            let (relative_x, relative_y) = if context.relative {
                let instance = self.instance_list.get(context.this);
                (instance.x.get(), instance.y.get())
            } else {
                (Real::from(0.0), Real::from(0.0))
            };
            self.last_instance_id += 1;
            let instance = self.instance_list.insert(Instance::new(
                self.last_instance_id,
                x + relative_x,
                y + relative_y,
                object_id,
                object,
            ));
            self.instance_list.get(instance).set_speed_direction(speed, direction);
            self.run_instance_event(gml::ev::CREATE, 0, instance, instance, None)?;
            Ok(Default::default())
        } else {
            Err(gml::Error::FunctionError(
                "action_create_object_motion".into(),
                format!("Invalid object ID: {}", object_id),
            ))
        }
    }

    pub fn action_create_object_random(&mut self, _context: &mut Context, _args: &[Value]) -> gml::Result<Value> {
        // Expected arg count: 6
        unimplemented!("Called unimplemented kernel function action_create_object_random")
    }

    pub fn action_change_object(&mut self, context: &mut Context, args: &[Value]) -> gml::Result<Value> {
        self.instance_change(context, args)
    }

    pub fn action_kill_position(&mut self, _context: &mut Context, _args: &[Value]) -> gml::Result<Value> {
        // Expected arg count: 2
        unimplemented!("Called unimplemented kernel function action_kill_position")
    }

    pub fn action_sprite_set(&mut self, context: &mut Context, args: &[Value]) -> gml::Result<Value> {
        let (sprite_id, image_index, image_speed) = expect_args!(args, [int, real, real])?;
        let instance = self.instance_list.get(context.this);
        instance.bbox_is_stale.set(true);
        instance.sprite_index.set(sprite_id);
        instance.image_index.set(image_index);
        instance.image_speed.set(image_speed);
        Ok(Default::default())
    }

    pub fn action_sprite_transform(&mut self, context: &mut Context, args: &[Value]) -> gml::Result<Value> {
        let (mut xsc, mut ysc, ang, mirroring) = expect_args!(args, [real, real, real, int])?;
        let instance = self.instance_list.get(context.this);
        let (hmirr, vmirr) = match mirroring {
            1 => (true, false),
            2 => (false, true),
            3 => (true, true),
            0 | _ => (false, false),
        };
        if hmirr {
            xsc = -xsc;
        }
        if vmirr {
            ysc = -ysc;
        }
        instance.image_xscale.set(xsc);
        instance.image_yscale.set(ysc);
        instance.image_angle.set(ang);
        Ok(Default::default())
    }

    pub fn action_sprite_color(&mut self, context: &mut Context, args: &[Value]) -> gml::Result<Value> {
        let (col, alpha) = expect_args!(args, [int, real])?;
        let instance = self.instance_list.get(context.this);
        instance.image_blend.set(col);
        instance.image_alpha.set(alpha);
        Ok(Default::default())
    }

    pub fn action_sound(&mut self, _context: &mut Context, _args: &[Value]) -> gml::Result<Value> {
        // Expected arg count: 2
        // TODO
        //unimplemented!("Called unimplemented kernel function action_sound")
        Ok(Default::default())
    }

    pub fn action_end_sound(&mut self, _context: &mut Context, _args: &[Value]) -> gml::Result<Value> {
        // Expected arg count: 1
        // TODO
        //unimplemented!("Called unimplemented kernel function action_end_sound")
        Ok(Default::default())
    }

    pub fn action_if_sound(&mut self, _context: &mut Context, _args: &[Value]) -> gml::Result<Value> {
        // Expected arg count: 1
        unimplemented!("Called unimplemented kernel function action_if_sound")
    }

    pub fn action_another_room(&mut self, _context: &mut Context, args: &[Value]) -> gml::Result<Value> {
        let (room_id, _transition) = expect_args!(args, [int, int])?;
        self.scene_change = Some(SceneChange::Room(room_id));
        Ok(Default::default())
    }

    pub fn action_current_room(&mut self, _context: &mut Context, args: &[Value]) -> gml::Result<Value> {
        let _transition = expect_args!(args, [int])?;
        self.scene_change = Some(SceneChange::Room(self.room_id));
        Ok(Default::default())
    }

    pub fn action_previous_room(&mut self, context: &mut Context, args: &[Value]) -> gml::Result<Value> {
        let _transition = expect_args!(args, [int])?;
        self.room_goto_previous(context, &[])
    }

    pub fn action_next_room(&mut self, context: &mut Context, args: &[Value]) -> gml::Result<Value> {
        let _transition = expect_args!(args, [int])?;
        self.room_goto_next(context, &[])
    }

    pub fn action_if_previous_room(&mut self, _context: &mut Context, args: &[Value]) -> gml::Result<Value> {
        expect_args!(args, [])?;
        match self.room_order.first() {
            Some(&room_id) => Ok((room_id != self.room_id).into()),
            None => Err(gml::Error::EndOfRoomOrder),
        }
    }

    pub fn action_if_next_room(&mut self, _context: &mut Context, args: &[Value]) -> gml::Result<Value> {
        expect_args!(args, [])?;
        match self.room_order.last() {
            Some(&room_id) => Ok((room_id != self.room_id).into()),
            None => Err(gml::Error::EndOfRoomOrder),
        }
    }

    pub fn action_set_alarm(&mut self, context: &mut Context, args: &[Value]) -> gml::Result<Value> {
        let (time, alarm) = expect_args!(args, [int, int])?;
        self.instance_list.get(context.this).alarms.borrow_mut().insert(alarm as u32, time);
        Ok(Default::default())
    }

    pub fn action_sleep(&mut self, context: &mut Context, args: &[Value]) -> gml::Result<Value> {
        let (millis, redraw) = expect_args!(args, [any, any])?;
        if redraw.is_truthy() {
            self.screen_redraw(context, &[])?;
        }
        self.sleep(context, &[millis])
    }

    pub fn action_set_timeline(&mut self, context: &mut Context, args: &[Value]) -> gml::Result<Value> {
        let (index, position) = expect_args!(args, [int, real])?;
        let instance = self.instance_list.get(context.this);
        instance.timeline_index.set(index);
        instance.timeline_position.set(position);
        instance.timeline_running.set(true);
        Ok(Default::default())
    }

    pub fn action_timeline_set(&mut self, context: &mut Context, args: &[Value]) -> gml::Result<Value> {
        let (index, position, start_option, loop_option) = expect_args!(args, [int, real, int, int])?;
        let instance = self.instance_list.get(context.this);
        instance.timeline_index.set(index);
        instance.timeline_position.set(position);
        instance.timeline_running.set(start_option == 0);
        instance.timeline_loop.set(loop_option == 1);
        Ok(Default::default())
    }

    pub fn action_timeline_start(&mut self, context: &mut Context, args: &[Value]) -> gml::Result<Value> {
        expect_args!(args, [])?;
        self.instance_list.get(context.this).timeline_running.set(true);
        Ok(Default::default())
    }

    pub fn action_timeline_pause(&mut self, context: &mut Context, args: &[Value]) -> gml::Result<Value> {
        expect_args!(args, [])?;
        self.instance_list.get(context.this).timeline_running.set(false);
        Ok(Default::default())
    }

    pub fn action_timeline_stop(&mut self, context: &mut Context, args: &[Value]) -> gml::Result<Value> {
        expect_args!(args, [])?;
        let instance = self.instance_list.get(context.this);
        instance.timeline_position.set(Real::from(0.0));
        instance.timeline_running.set(false);
        Ok(Default::default())
    }

    pub fn action_set_timeline_position(&mut self, context: &mut Context, args: &[Value]) -> gml::Result<Value> {
        let position = expect_args!(args, [real])?;
        let instance = self.instance_list.get(context.this);
        if context.relative {
            instance.timeline_position.set(instance.timeline_position.get() + position);
        } else {
            instance.timeline_position.set(position);
        }
        Ok(Default::default())
    }

    pub fn action_set_timeline_speed(&mut self, context: &mut Context, args: &[Value]) -> gml::Result<Value> {
        let speed = expect_args!(args, [real])?;
        let instance = self.instance_list.get(context.this);
        if context.relative {
            instance.timeline_speed.set(instance.timeline_speed.get() + speed);
        } else {
            instance.timeline_speed.set(speed);
        }
        Ok(Default::default())
    }

    pub fn action_message(&mut self, context: &mut Context, args: &[Value]) -> gml::Result<Value> {
        self.show_message(context, args)
    }

    pub fn action_show_info(&mut self, _context: &mut Context, _args: &[Value]) -> gml::Result<Value> {
        // Expected arg count: 0
        unimplemented!("Called unimplemented kernel function action_show_info")
    }

    pub fn action_show_video(&mut self, _context: &mut Context, _args: &[Value]) -> gml::Result<Value> {
        // Expected arg count: 3
        unimplemented!("Called unimplemented kernel function action_show_video")
    }

    pub fn action_splash_video(&mut self, _context: &mut Context, _args: &[Value]) -> gml::Result<Value> {
        // Expected arg count: 2
        unimplemented!("Called unimplemented kernel function action_splash_video")
    }

    pub fn action_splash_text(&mut self, _context: &mut Context, _args: &[Value]) -> gml::Result<Value> {
        // Expected arg count: 1
        unimplemented!("Called unimplemented kernel function action_splash_text")
    }

    pub fn action_splash_image(&mut self, _context: &mut Context, _args: &[Value]) -> gml::Result<Value> {
        // Expected arg count: 1
        unimplemented!("Called unimplemented kernel function action_splash_image")
    }

    pub fn action_splash_web(&mut self, _context: &mut Context, _args: &[Value]) -> gml::Result<Value> {
        // Expected arg count: 2
        unimplemented!("Called unimplemented kernel function action_splash_web")
    }

    pub fn action_splash_settings(&mut self, _context: &mut Context, _args: &[Value]) -> gml::Result<Value> {
        // Expected arg count: 5
        unimplemented!("Called unimplemented kernel function action_splash_settings")
    }

    pub fn action_end_game(&mut self, context: &mut Context, args: &[Value]) -> gml::Result<Value> {
        self.game_end(context, args)
    }

    pub fn action_restart_game(&mut self, context: &mut Context, args: &[Value]) -> gml::Result<Value> {
        self.game_restart(context, args)
    }

    pub fn action_save_game(&mut self, _context: &mut Context, _args: &[Value]) -> gml::Result<Value> {
        // Expected arg count: 1
        unimplemented!("Called unimplemented kernel function action_save_game")
    }

    pub fn action_load_game(&mut self, _context: &mut Context, _args: &[Value]) -> gml::Result<Value> {
        // Expected arg count: 1
        unimplemented!("Called unimplemented kernel function action_load_game")
    }

    pub fn action_replace_sprite(&mut self, _context: &mut Context, _args: &[Value]) -> gml::Result<Value> {
        // Expected arg count: 3
        unimplemented!("Called unimplemented kernel function action_replace_sprite")
    }

    pub fn action_replace_sound(&mut self, _context: &mut Context, _args: &[Value]) -> gml::Result<Value> {
        // Expected arg count: 2
        unimplemented!("Called unimplemented kernel function action_replace_sound")
    }

    pub fn action_replace_background(&mut self, _context: &mut Context, _args: &[Value]) -> gml::Result<Value> {
        // Expected arg count: 2
        unimplemented!("Called unimplemented kernel function action_replace_background")
    }

    pub fn action_if_empty(&mut self, context: &mut Context, args: &[Value]) -> gml::Result<Value> {
        Ok((!self.action_if_collision(context, args)?.is_truthy()).into())
    }

    pub fn action_if_collision(&mut self, context: &mut Context, args: &[Value]) -> gml::Result<Value> {
        let (mut x, mut y, collision) = expect_args!(args, [real, real, any])?;
        if context.relative {
            let instance = self.instance_list.get(context.this);
            x += instance.x.get();
            y += instance.y.get();
        }
        Ok((!if collision.is_truthy() {
            self.place_empty(context, &[x.into(), y.into()])
        } else {
            self.place_free(context, &[x.into(), y.into()])
        }?
        .is_truthy())
        .into())
    }

    pub fn action_if(&mut self, _context: &mut Context, args: &[Value]) -> gml::Result<Value> {
        expect_args!(args, [any]).map(|x| x.is_truthy().into())
    }

    pub fn action_if_number(&mut self, _context: &mut Context, args: &[Value]) -> gml::Result<Value> {
        let (object_id, number, comparator) = expect_args!(args, [int, int, int])?;
        if let Some(ids) = self.assets.objects.get_asset(object_id).map(|x| x.children.clone()) {
            let count = ids.borrow().iter().copied().map(|id| self.instance_list.count(id)).sum::<usize>() as i32;
            let cond = match comparator {
                1 => count < number,
                2 => count > number,
                0 | _ => count == number,
            };
            Ok(cond.into())
        } else {
            Ok(0.into())
        }
    }

    pub fn action_if_object(&mut self, context: &mut Context, args: &[Value]) -> gml::Result<Value> {
        let (object, mut x, mut y) = expect_args!(args, [any, real, real])?;
        if context.relative {
            let instance = self.instance_list.get(context.this);
            x += instance.x.get();
            y += instance.y.get();
        }
        self.place_meeting(context, &[x.into(), y.into(), object])
    }

    pub fn action_if_question(&mut self, _context: &mut Context, _args: &[Value]) -> gml::Result<Value> {
        // Expected arg count: 1
        unimplemented!("Called unimplemented kernel function action_if_question")
    }

    pub fn action_if_dice(&mut self, _context: &mut Context, args: &[Value]) -> gml::Result<Value> {
        let bound = expect_args!(args, [real])?;
        Ok((self.rand.next(bound.into()) < 1.0).into())
    }

    pub fn action_if_mouse(&mut self, _context: &mut Context, _args: &[Value]) -> gml::Result<Value> {
        // Expected arg count: 1
        unimplemented!("Called unimplemented kernel function action_if_mouse")
    }

    pub fn action_if_aligned(&mut self, _context: &mut Context, _args: &[Value]) -> gml::Result<Value> {
        // Expected arg count: 2
        unimplemented!("Called unimplemented kernel function action_if_aligned")
    }

    pub fn action_execute_script(&mut self, context: &mut Context, args: &[Value]) -> gml::Result<Value> {
        let (script_id, arg1, arg2, arg3, arg4, arg5) = expect_args!(args, [int, any, any, any, any, any])?;
        if let Some(script) = self.assets.scripts.get_asset(script_id) {
            let instructions = script.compiled.clone();

            let mut new_context = Context {
                this: context.this,
                other: context.other,
                event_action: context.event_action,
                relative: context.relative,
                event_type: context.event_type,
                event_number: context.event_number,
                event_object: context.event_object,
                arguments: [
                    arg1,
                    arg2,
                    arg3,
                    arg4,
                    arg5,
                    Default::default(),
                    Default::default(),
                    Default::default(),
                    Default::default(),
                    Default::default(),
                    Default::default(),
                    Default::default(),
                    Default::default(),
                    Default::default(),
                    Default::default(),
                    Default::default(),
                ],
                argument_count: 5,
                locals: DummyFieldHolder::new(),
                return_value: Default::default(),
            };
            self.execute(&instructions, &mut new_context)?;
            Ok(new_context.return_value)
        } else {
            Err(gml::Error::NonexistentAsset(asset::Type::Script, script_id))
        }
    }

    pub fn action_inherited(&mut self, context: &mut Context, args: &[Value]) -> gml::Result<Value> {
        self.event_inherited(context, args)
    }

    pub fn action_if_variable(&mut self, _context: &mut Context, args: &[Value]) -> gml::Result<Value> {
        let (lhs, rhs, comparator) = expect_args!(args, [any, any, int])?;
        let operator = match comparator {
            1 => Value::gml_lt,
            2 => Value::gml_gt,
            0 | _ => Value::gml_eq,
        };
        operator(lhs, rhs)
    }

    pub fn action_draw_variable(&mut self, context: &mut Context, args: &[Value]) -> gml::Result<Value> {
        let (variable, mut x, mut y) = expect_args!(args, [any, real, real])?;
        if context.relative {
            let instance = self.instance_list.get(context.this);
            x += instance.x.get();
            y += instance.y.get();
        }
        self.draw_text(context, &[x.into(), y.into(), variable])
    }

    pub fn action_set_score(&mut self, context: &mut Context, args: &[Value]) -> gml::Result<Value> {
        let score = expect_args!(args, [int])?;
        if context.relative {
            self.score += score;
        } else {
            self.score = score;
        }
        Ok(Default::default())
    }

    pub fn action_if_score(&mut self, _context: &mut Context, args: &[Value]) -> gml::Result<Value> {
        let (value, method) = expect_args!(args, [real, int])?;

        Ok(match method {
            1 => Real::from(self.score) < value,
            2 => Real::from(self.score) > value,
            0 | _ => Real::from(self.score) == value,
        }
        .into())
    }

    pub fn action_draw_score(&mut self, context: &mut Context, args: &[Value]) -> gml::Result<Value> {
        let (mut x, mut y, caption) = expect_args!(args, [real, real, string])?;
        if context.relative {
            let instance = self.instance_list.get(context.this);
            x += instance.x.get();
            y += instance.y.get();
        }
        self.draw_text(context, &[x.into(), y.into(), format!("{}{}", caption, self.score).into()])
    }

    pub fn action_highscore_show(&mut self, _context: &mut Context, _args: &[Value]) -> gml::Result<Value> {
        // Expected arg count: 5
        unimplemented!("Called unimplemented kernel function action_highscore_show")
    }

    pub fn action_highscore_clear(&mut self, _context: &mut Context, _args: &[Value]) -> gml::Result<Value> {
        // Expected arg count: 0
        unimplemented!("Called unimplemented kernel function action_highscore_clear")
    }

    pub fn action_set_life(&mut self, context: &mut Context, args: &[Value]) -> gml::Result<Value> {
        let lives = expect_args!(args, [int])?;
        if context.relative {
            self.lives += lives;
        } else {
            self.lives = lives;
        }
        Ok(Default::default())
    }

    pub fn action_if_life(&mut self, _context: &mut Context, args: &[Value]) -> gml::Result<Value> {
        let (value, method) = expect_args!(args, [real, int])?;

        Ok(match method {
            1 => Real::from(self.lives) < value,
            2 => Real::from(self.lives) > value,
            0 | _ => Real::from(self.lives) == value,
        }
        .into())
    }

    pub fn action_draw_life(&mut self, context: &mut Context, args: &[Value]) -> gml::Result<Value> {
        let (mut x, mut y, caption) = expect_args!(args, [real, real, string])?;
        if context.relative {
            let instance = self.instance_list.get(context.this);
            x += instance.x.get();
            y += instance.y.get();
        }
        self.draw_text(context, &[x.into(), y.into(), format!("{}{}", caption, self.lives).into()])
    }

    pub fn action_draw_life_images(&mut self, context: &mut Context, args: &[Value]) -> gml::Result<Value> {
        let (mut x, mut y, sprite_index) = expect_args!(args, [real, real, int])?;
        if context.relative {
            let inst = self.instance_list.get(context.this);
            x += inst.x.get();
            y += inst.y.get();
        }
        if let Some(sprite) = self.assets.sprites.get_asset(sprite_index) {
            if let Some(atlas_ref) = sprite.frames.get(0).map(|x| &x.atlas_ref) {
                for _ in 0..self.lives {
                    self.renderer.draw_sprite(atlas_ref, x.into(), y.into(), 1.0, 1.0, 0.0, 0xFFFFFF, 1.0);
                    x += sprite.width.into();
                }
            }
        }
        Ok(Default::default())
    }

    pub fn action_set_health(&mut self, _context: &mut Context, args: &[Value]) -> gml::Result<Value> {
        let health = expect_args!(args, [real])?;
        self.health = health;
        Ok(Default::default())
    }

    pub fn action_if_health(&mut self, _context: &mut Context, args: &[Value]) -> gml::Result<Value> {
        let (value, method) = expect_args!(args, [real, int])?;

        Ok(match method {
            1 => self.health < value,
            2 => self.health > value,
            0 | _ => self.health == value,
        }
        .into())
    }

    pub fn action_draw_health(&mut self, context: &mut Context, args: &[Value]) -> gml::Result<Value> {
        let (mut x1, mut y1, mut x2, mut y2, back_col, col) = expect_args!(args, [real, real, real, real, int, int])?;

        if context.relative {
            let instance = self.instance_list.get(context.this);
            let x = instance.x.get();
            let y = instance.y.get();
            x1 += x;
            x2 += x;
            y1 += y;
            y2 += y;
        }

        let health_ratio = f64::from(self.health / Real::from(100.0));

        use mappings::constants;
        let bar_colour = match col {
            0 => {
                // green to red (actually c_lime to c_red)
                if health_ratio > 0.5 {
                    i32::from_le_bytes([((1.0 - health_ratio) * (2.0 * 255.0)) as u8, 255, 0, 0])
                } else {
                    i32::from_le_bytes([255, (health_ratio * (2.0 * 255.0)) as u8, 0, 0])
                }
            },
            1 => {
                // white to black
                let value = (health_ratio * 255.0) as u8;
                i32::from_le_bytes([value, value, value, 0])
            },
            2 => constants::C_BLACK as i32,
            3 => constants::C_GRAY as i32,
            4 => constants::C_SILVER as i32,
            5 => constants::C_WHITE as i32,
            6 => constants::C_MAROON as i32,
            7 => constants::C_GREEN as i32,
            8 => constants::C_OLIVE as i32,
            9 => constants::C_NAVY as i32,
            10 => constants::C_PURPLE as i32,
            11 => constants::C_TEAL as i32,
            12 => constants::C_RED as i32,
            13 => constants::C_LIME as i32,
            14 => constants::C_YELLOW as i32,
            15 => constants::C_BLUE as i32,
            16 => constants::C_FUCHSIA as i32,
            17 => constants::C_AQUA as i32,
            _ => constants::C_BLACK as i32,
        };
        let back_colour = match back_col {
            0 => None,
            1 => Some(constants::C_BLACK as i32),
            2 => Some(constants::C_GRAY as i32),
            3 => Some(constants::C_SILVER as i32),
            4 => Some(constants::C_WHITE as i32),
            5 => Some(constants::C_MAROON as i32),
            6 => Some(constants::C_GREEN as i32),
            7 => Some(constants::C_OLIVE as i32),
            8 => Some(constants::C_NAVY as i32),
            9 => Some(constants::C_PURPLE as i32),
            10 => Some(constants::C_TEAL as i32),
            11 => Some(constants::C_RED as i32),
            12 => Some(constants::C_LIME as i32),
            13 => Some(constants::C_YELLOW as i32),
            14 => Some(constants::C_BLUE as i32),
            15 => Some(constants::C_FUCHSIA as i32),
            16 => Some(constants::C_AQUA as i32),
            _ => Some(constants::C_PURPLE as i32),
        };

        if let Some(colour) = back_colour {
            self.renderer.draw_rectangle(x1.into(), y1.into(), x2.into(), y2.into(), colour, self.draw_alpha.into());
            self.renderer.draw_rectangle_outline(x1.into(), y1.into(), x2.into(), y2.into(), 0, self.draw_alpha.into());
        }

        x2 = x1 + ((x2 - x1) * health_ratio.into());
        self.renderer.draw_rectangle(x1.into(), y1.into(), x2.into(), y2.into(), bar_colour, self.draw_alpha.into());
        self.renderer.draw_rectangle_outline(x1.into(), y1.into(), x2.into(), y2.into(), 0, self.draw_alpha.into());

        Ok(Default::default())
    }

    pub fn action_set_caption(&mut self, _context: &mut Context, args: &[Value]) -> gml::Result<Value> {
        let (sc_show, sc_cap, lv_show, lv_cap, hl_show, hl_cap) =
            expect_args!(args, [any, string, any, string, any, string])?;

        self.score_capt_d = sc_show.is_truthy();
        self.lives_capt_d = lv_show.is_truthy();
        self.health_capt_d = hl_show.is_truthy();

        self.score_capt = sc_cap;
        self.lives_capt = lv_cap;
        self.health_capt = hl_cap;

        Ok(Default::default())
    }

    pub fn action_partsyst_create(&mut self, _context: &mut Context, args: &[Value]) -> gml::Result<Value> {
        let depth = expect_args!(args, [real])?;
        self.particles.get_dnd_system_mut().depth = depth;
        Ok(Default::default())
    }

    pub fn action_partsyst_destroy(&mut self, _context: &mut Context, args: &[Value]) -> gml::Result<Value> {
        expect_args!(args, [])?;
        self.particles.destroy_dnd_system();
        Ok(Default::default())
    }

    pub fn action_partsyst_clear(&mut self, _context: &mut Context, args: &[Value]) -> gml::Result<Value> {
        expect_args!(args, [])?;
        self.particles.clear_dnd_system();
        Ok(Default::default())
    }

    pub fn action_parttype_create_old(&mut self, _context: &mut Context, args: &[Value]) -> gml::Result<Value> {
        let (id, shape, size_min, size_max, col1, col2) = expect_args!(args, [int, int, real, real, int, int])?;
        let pt = self.particles.get_dnd_type_mut(id as usize);
        pt.graphic = particle::ParticleGraphic::Shape(shape);
        pt.size_min = size_min;
        pt.size_max = size_max;
        pt.size_incr = 0.into();
        pt.size_wiggle = 0.into();
        pt.color = particle::ParticleColor::Two(col1, col2);
        Ok(Default::default())
    }

    pub fn action_parttype_create(&mut self, _context: &mut Context, args: &[Value]) -> gml::Result<Value> {
        let (id, shape, sprite, size_min, size_max, size_incr) = expect_args!(args, [int, int, int, real, real, real])?;
        let pt = self.particles.get_dnd_type_mut(id as usize);
        pt.graphic = if self.assets.sprites.get_asset(sprite).is_none() {
            particle::ParticleGraphic::Shape(shape)
        } else {
            particle::ParticleGraphic::Sprite { sprite, animat: true, random: false, stretch: false }
        };
        pt.size_min = size_min;
        pt.size_max = size_max;
        pt.size_incr = size_incr;
        pt.size_wiggle = 0.into();
        Ok(Default::default())
    }

    pub fn action_parttype_color(&mut self, _context: &mut Context, args: &[Value]) -> gml::Result<Value> {
        let (id, changing, col1, col2, start_alpha, end_alpha) = expect_args!(args, [int, any, int, int, real, real])?;
        let pt = self.particles.get_dnd_type_mut(id as usize);
        pt.color = if changing.is_truthy() {
            particle::ParticleColor::Two(col1, col2)
        } else {
            particle::ParticleColor::Mix(col1, col2)
        };
        pt.alpha1 = start_alpha;
        pt.alpha2 = (start_alpha + end_alpha) / Real::from(2.0);
        pt.alpha3 = end_alpha;
        Ok(Default::default())
    }

    pub fn action_parttype_life(&mut self, _context: &mut Context, args: &[Value]) -> gml::Result<Value> {
        let (id, life_min, life_max) = expect_args!(args, [int, int, int])?;
        let pt = self.particles.get_dnd_type_mut(id as usize);
        pt.life_min = life_min;
        pt.life_max = life_max;
        Ok(Default::default())
    }

    pub fn action_parttype_speed(&mut self, _context: &mut Context, args: &[Value]) -> gml::Result<Value> {
        let (id, speed_min, speed_max, dir_min, dir_max, friction) =
            expect_args!(args, [int, real, real, real, real, real])?;
        let pt = self.particles.get_dnd_type_mut(id as usize);
        pt.speed_min = speed_min;
        pt.speed_max = speed_max;
        pt.dir_min = dir_min;
        pt.dir_max = dir_max;
        pt.speed_incr = -friction;
        Ok(Default::default())
    }

    pub fn action_parttype_gravity(&mut self, _context: &mut Context, args: &[Value]) -> gml::Result<Value> {
        let (id, grav_amount, grav_dir) = expect_args!(args, [int, real, real])?;
        let pt = self.particles.get_dnd_type_mut(id as usize);
        pt.grav_amount = grav_amount;
        pt.grav_dir = grav_dir;
        Ok(Default::default())
    }

    pub fn action_parttype_secondary(&mut self, _context: &mut Context, args: &[Value]) -> gml::Result<Value> {
        let (id, step_type, step_number, death_type, death_number) = expect_args!(args, [int, int, int, int, int])?;
        self.particles.dnd_type_secondary(
            id as usize,
            step_type as usize,
            step_number,
            death_type as usize,
            death_number,
        );
        Ok(Default::default())
    }

    pub fn action_partemit_create(&mut self, _context: &mut Context, args: &[Value]) -> gml::Result<Value> {
        let (id, shape, xmin, ymin, xmax, ymax) = expect_args!(args, [int, int, real, real, real, real])?;
        let em = self.particles.get_dnd_emitter_mut(id as usize);
        em.shape = match shape {
            1 => particle::Shape::Ellipse,
            2 => particle::Shape::Diamond,
            3 => particle::Shape::Line,
            _ => particle::Shape::Rectangle,
        };
        em.xmin = xmin;
        em.ymin = ymin;
        em.xmax = xmax;
        em.ymax = ymax;
        Ok(Default::default())
    }

    pub fn action_partemit_destroy(&mut self, _context: &mut Context, args: &[Value]) -> gml::Result<Value> {
        let id = expect_args!(args, [int])?;
        self.particles.destroy_dnd_emitter(id as usize);
        Ok(Default::default())
    }

    pub fn action_partemit_burst(&mut self, _context: &mut Context, args: &[Value]) -> gml::Result<Value> {
        let (id, parttype, number) = expect_args!(args, [int, int, int])?;
        self.particles.dnd_emitter_burst(id as usize, parttype as usize, number, &mut self.rand);
        Ok(Default::default())
    }

    pub fn action_partemit_stream(&mut self, _context: &mut Context, args: &[Value]) -> gml::Result<Value> {
        let (id, parttype, number) = expect_args!(args, [int, int, int])?;
        self.particles.dnd_emitter_stream(id as usize, parttype as usize, number);
        Ok(Default::default())
    }

    pub fn action_cd_play(&mut self, _context: &mut Context, _args: &[Value]) -> gml::Result<Value> {
        // Expected arg count: 2
        unimplemented!("Called unimplemented kernel function action_cd_play")
    }

    pub fn action_cd_stop(&mut self, _context: &mut Context, _args: &[Value]) -> gml::Result<Value> {
        // Expected arg count: 0
        unimplemented!("Called unimplemented kernel function action_cd_stop")
    }

    pub fn action_cd_pause(&mut self, _context: &mut Context, _args: &[Value]) -> gml::Result<Value> {
        // Expected arg count: 0
        unimplemented!("Called unimplemented kernel function action_cd_pause")
    }

    pub fn action_cd_resume(&mut self, _context: &mut Context, _args: &[Value]) -> gml::Result<Value> {
        // Expected arg count: 0
        unimplemented!("Called unimplemented kernel function action_cd_resume")
    }

    pub fn action_cd_present(&mut self, _context: &mut Context, _args: &[Value]) -> gml::Result<Value> {
        // Expected arg count: 0
        unimplemented!("Called unimplemented kernel function action_cd_present")
    }

    pub fn action_cd_playing(&mut self, _context: &mut Context, _args: &[Value]) -> gml::Result<Value> {
        // Expected arg count: 0
        unimplemented!("Called unimplemented kernel function action_cd_playing")
    }

    pub fn action_set_cursor(&mut self, _context: &mut Context, _args: &[Value]) -> gml::Result<Value> {
        // Expected arg count: 2
        unimplemented!("Called unimplemented kernel function action_set_cursor")
    }

    pub fn action_webpage(&mut self, _context: &mut Context, _args: &[Value]) -> gml::Result<Value> {
        // Expected arg count: 1
        unimplemented!("Called unimplemented kernel function action_webpage")
    }

    pub fn action_draw_sprite(&mut self, context: &mut Context, args: &[Value]) -> gml::Result<Value> {
        let (sprite_id, x, y, image_index) = expect_args!(args, [any, real, real, any])?;
        let instance = self.instance_list.get(context.this);
        let (x, y) = if context.relative { (x + instance.x.get(), y + instance.y.get()) } else { (x, y) };
        self.draw_sprite(context, &[sprite_id, image_index, x.into(), y.into()])
    }

    pub fn action_draw_background(&mut self, context: &mut Context, args: &[Value]) -> gml::Result<Value> {
        let (bg_index, x, y, tiled) = expect_args!(args, [any, any, any, any])?;
        if tiled.is_truthy() {
            self.draw_background_tiled(context, &[bg_index, x, y])
        } else {
            self.draw_background(context, &[bg_index, x, y])
        }
    }

    pub fn action_draw_text(&mut self, context: &mut Context, args: &[Value]) -> gml::Result<Value> {
        let (text, mut x, mut y) = expect_args!(args, [any, real, real])?;
        if context.relative {
            let instance = self.instance_list.get(context.this);
            x += instance.x.get();
            y += instance.y.get();
        }
        self.draw_text(context, &[x.into(), y.into(), text])
    }

    pub fn action_draw_text_transformed(&mut self, context: &mut Context, args: &[Value]) -> gml::Result<Value> {
        let (text, mut x, mut y, xscale, yscale, angle) = expect_args!(args, [any, real, real, any, any, any])?;
        if context.relative {
            let instance = self.instance_list.get(context.this);
            x += instance.x.get();
            y += instance.y.get();
        }
        self.draw_text_transformed(context, &[x.into(), y.into(), text, xscale, yscale, angle])
    }

    pub fn action_draw_rectangle(&mut self, context: &mut Context, args: &[Value]) -> gml::Result<Value> {
        let (x1, y1, x2, y2, border) = expect_args!(args, [real, real, real, real, any])?;
        if context.relative {
            let instance = self.instance_list.get(context.this);
            let x = instance.x.get();
            let y = instance.y.get();
            self.draw_rectangle(context, &[
                Value::from(x1 + x),
                Value::from(y1 + y),
                Value::from(x2 + x),
                Value::from(y2 + y),
                border,
            ])
        } else {
            self.draw_rectangle(context, &[Value::from(x1), Value::from(y1), Value::from(x2), Value::from(y2), border])
        }
    }

    pub fn action_draw_gradient_hor(&mut self, _context: &mut Context, _args: &[Value]) -> gml::Result<Value> {
        // Expected arg count: 6
        unimplemented!("Called unimplemented kernel function action_draw_gradient_hor")
    }

    pub fn action_draw_gradient_vert(&mut self, _context: &mut Context, _args: &[Value]) -> gml::Result<Value> {
        // Expected arg count: 6
        unimplemented!("Called unimplemented kernel function action_draw_gradient_vert")
    }

    pub fn action_draw_ellipse(&mut self, _context: &mut Context, _args: &[Value]) -> gml::Result<Value> {
        // Expected arg count: 5
        unimplemented!("Called unimplemented kernel function action_draw_ellipse")
    }

    pub fn action_draw_ellipse_gradient(&mut self, _context: &mut Context, _args: &[Value]) -> gml::Result<Value> {
        // Expected arg count: 6
        unimplemented!("Called unimplemented kernel function action_draw_ellipse_gradient")
    }

    pub fn action_draw_line(&mut self, _context: &mut Context, _args: &[Value]) -> gml::Result<Value> {
        // Expected arg count: 4
        unimplemented!("Called unimplemented kernel function action_draw_line")
    }

    pub fn action_draw_arrow(&mut self, _context: &mut Context, _args: &[Value]) -> gml::Result<Value> {
        // Expected arg count: 5
        unimplemented!("Called unimplemented kernel function action_draw_arrow")
    }

    pub fn action_color(&mut self, context: &mut Context, args: &[Value]) -> gml::Result<Value> {
        self.draw_set_color(context, args)
    }

    pub fn action_font(&mut self, _context: &mut Context, args: &[Value]) -> gml::Result<Value> {
        let (font_id, align) = expect_args!(args, [int, int])?;
        if self.draw_font_id != font_id {
            self.draw_font = self.assets.fonts.get_asset(font_id).map(|x| x.as_ref().clone());
            self.draw_font_id = font_id;
        }
        self.draw_halign = match align {
            1 => draw::Halign::Middle,
            2 => draw::Halign::Right,
            0 | _ => draw::Halign::Left,
        };
        Ok(Default::default())
    }

    pub fn action_fullscreen(&mut self, _context: &mut Context, _args: &[Value]) -> gml::Result<Value> {
        // Expected arg count: 1
        unimplemented!("Called unimplemented kernel function action_fullscreen")
    }

    pub fn action_snapshot(&mut self, context: &mut Context, args: &[Value]) -> gml::Result<Value> {
        self.screen_save(context, args)
    }

    pub fn action_effect(&mut self, context: &mut Context, args: &[Value]) -> gml::Result<Value> {
        let (kind, mut x, mut y, size, col, below) = expect_args!(args, [int, real, real, int, int, any])?;
        if context.relative {
            let instance = self.instance_list.get(context.this);
            x += instance.x.get();
            y += instance.y.get();
        }
        let kind = match kind {
            0 => particle::EffectType::Explosion,
            1 => particle::EffectType::Ring,
            2 => particle::EffectType::Ellipse,
            3 => particle::EffectType::Firework,
            4 => particle::EffectType::Smoke,
            5 => particle::EffectType::SmokeUp,
            6 => particle::EffectType::Star,
            7 => particle::EffectType::Spark,
            8 => particle::EffectType::Flare,
            9 => particle::EffectType::Cloud,
            10 => particle::EffectType::Rain,
            11 => particle::EffectType::Snow,
            _ => return Ok(Default::default()),
        };
        let size = match size {
            0 => particle::EffectSize::Small,
            2 => particle::EffectSize::Large,
            _ => particle::EffectSize::Medium,
        };
        self.particles.create_effect(
            kind,
            x,
            y,
            size,
            col,
            below.is_truthy(),
            (Real::from(30) / self.room_speed.into()).max(1.into()),
            self.room_width,
            self.room_height,
            &mut self.rand,
        );
        Ok(Default::default())
    }

    pub fn is_real(&mut self, _context: &mut Context, args: &[Value]) -> gml::Result<Value> {
        match expect_args!(args, [any])? {
            Value::Real(_) => Ok(gml::TRUE.into()),
            _ => Ok(gml::FALSE.into()),
        }
    }

    pub fn is_string(&mut self, _context: &mut Context, args: &[Value]) -> gml::Result<Value> {
        match expect_args!(args, [any])? {
            Value::Str(_) => Ok(gml::TRUE.into()),
            _ => Ok(gml::FALSE.into()),
        }
    }

    pub fn random(&mut self, _context: &mut Context, args: &[Value]) -> gml::Result<Value> {
        let bound = expect_args!(args, [real])?;
        Ok(self.rand.next(bound.into()).into())
    }

    pub fn random_range(&mut self, _context: &mut Context, args: &[Value]) -> gml::Result<Value> {
        let (lower, upper) = expect_args!(args, [real, real])?;
        Ok((lower.min(upper) + Real::from(self.rand.next((upper - lower).abs().into()))).into())
    }

    pub fn irandom(&mut self, _context: &mut Context, args: &[Value]) -> gml::Result<Value> {
        let bound = expect_args!(args, [int])?;
        Ok(self.rand.next_int(bound as _).into())
    }

    pub fn irandom_range(&mut self, _context: &mut Context, args: &[Value]) -> gml::Result<Value> {
        let (lower, upper) = expect_args!(args, [int, int])?;
        Ok((lower.min(upper) + self.rand.next_int((upper - lower).abs() as _)).into())
    }

    pub fn random_set_seed(&mut self, _context: &mut Context, args: &[Value]) -> gml::Result<Value> {
        let seed = expect_args!(args, [int])?;
        self.rand.set_seed(seed);
        Ok(Default::default())
    }

    pub fn random_get_seed(&mut self, _context: &mut Context, args: &[Value]) -> gml::Result<Value> {
        expect_args!(args, [])?;
        Ok(self.rand.seed().into())
    }

    pub fn randomize(&mut self, _context: &mut Context, args: &[Value]) -> gml::Result<Value> {
        expect_args!(args, [])?;
        match self.play_type {
            PlayType::Normal => self.rand.randomize(),
            PlayType::Record => {
                self.rand.randomize();
                self.stored_events.push_back(replay::Event::Randomize(self.rand.seed()));
            },
            PlayType::Replay => {
                if let Some(replay::Event::Randomize(seed)) = self.stored_events.pop_front() {
                    self.rand.set_seed(seed);
                } else {
                    return Err(gml::Error::ReplayError("randomize".into()))
                }
            },
        }
        Ok(Default::default())
    }

    pub fn abs(&mut self, _context: &mut Context, args: &[Value]) -> gml::Result<Value> {
        expect_args!(args, [real]).map(|x| Value::Real(x.abs()))
    }

    pub fn round(&mut self, _context: &mut Context, args: &[Value]) -> gml::Result<Value> {
        expect_args!(args, [real]).map(|x| x.round().into())
    }

    pub fn floor(&mut self, _context: &mut Context, args: &[Value]) -> gml::Result<Value> {
        expect_args!(args, [real]).map(|x| Value::Real(x.floor()))
    }

    pub fn ceil(&mut self, _context: &mut Context, args: &[Value]) -> gml::Result<Value> {
        expect_args!(args, [real]).map(|x| Value::Real(x.ceil()))
    }

    pub fn sign(&mut self, _context: &mut Context, args: &[Value]) -> gml::Result<Value> {
        expect_args!(args, [real])
            .map(|x| if x != 0.into() { Value::Real(x.into_inner().signum().into()) } else { 0.into() })
    }

    pub fn frac(&mut self, _context: &mut Context, args: &[Value]) -> gml::Result<Value> {
        expect_args!(args, [real]).map(|x| Value::Real(x.fract()))
    }

    pub fn sqrt(&mut self, _context: &mut Context, args: &[Value]) -> gml::Result<Value> {
        expect_args!(args, [real]).and_then(|x| match x.sqrt() {
            n if !n.as_ref().is_nan() => Ok(Value::Real(n)),
            n => Err(gml::Error::FunctionError("sqrt".into(), format!("can't get square root of {}", n))),
        })
    }

    pub fn sqr(&mut self, _context: &mut Context, args: &[Value]) -> gml::Result<Value> {
        expect_args!(args, [real]).map(|x| Value::Real(x * x))
    }

    pub fn exp(&mut self, _context: &mut Context, args: &[Value]) -> gml::Result<Value> {
        expect_args!(args, [real]).map(|x| Value::Real(x.exp()))
    }

    pub fn ln(&mut self, _context: &mut Context, args: &[Value]) -> gml::Result<Value> {
        expect_args!(args, [real]).map(|x| Value::Real(x.ln()))
    }

    pub fn log2(&mut self, _context: &mut Context, args: &[Value]) -> gml::Result<Value> {
        expect_args!(args, [real]).map(|x| Value::Real(x.log2()))
    }

    pub fn log10(&mut self, _context: &mut Context, args: &[Value]) -> gml::Result<Value> {
        expect_args!(args, [real]).map(|x| Value::Real(x.log10()))
    }

    pub fn sin(&mut self, _context: &mut Context, args: &[Value]) -> gml::Result<Value> {
        expect_args!(args, [real]).map(|x| Value::Real(x.sin()))
    }

    pub fn cos(&mut self, _context: &mut Context, args: &[Value]) -> gml::Result<Value> {
        expect_args!(args, [real]).map(|x| Value::Real(x.cos()))
    }

    pub fn tan(&mut self, _context: &mut Context, args: &[Value]) -> gml::Result<Value> {
        expect_args!(args, [real]).map(|x| Value::Real(x.tan()))
    }

    pub fn arcsin(&mut self, _context: &mut Context, args: &[Value]) -> gml::Result<Value> {
        expect_args!(args, [real]).map(|x| Value::Real(x.arcsin()))
    }

    pub fn arccos(&mut self, _context: &mut Context, args: &[Value]) -> gml::Result<Value> {
        expect_args!(args, [real]).map(|x| Value::Real(x.arccos()))
    }

    pub fn arctan(&mut self, _context: &mut Context, args: &[Value]) -> gml::Result<Value> {
        expect_args!(args, [real]).map(|x| Value::Real(x.arctan()))
    }

    pub fn arctan2(&mut self, _context: &mut Context, args: &[Value]) -> gml::Result<Value> {
        expect_args!(args, [real, real]).map(|(y, x)| Value::Real(y.arctan2(x)))
    }

    pub fn degtorad(&mut self, _context: &mut Context, args: &[Value]) -> gml::Result<Value> {
        expect_args!(args, [real]).map(|x| Value::Real(x.to_radians()))
    }

    pub fn radtodeg(&mut self, _context: &mut Context, args: &[Value]) -> gml::Result<Value> {
        expect_args!(args, [real]).map(|x| Value::Real(x.to_degrees()))
    }

    pub fn power(&mut self, _context: &mut Context, args: &[Value]) -> gml::Result<Value> {
        expect_args!(args, [real, real]).map(|(x, n)| Value::Real(x.into_inner().powf(n.into()).into()))
    }

    pub fn logn(&mut self, _context: &mut Context, args: &[Value]) -> gml::Result<Value> {
        expect_args!(args, [real, real]).map(|(n, x)| Value::Real(x.logn(n)))
    }

    pub fn min(&mut self, _context: &mut Context, args: &[Value]) -> gml::Result<Value> {
        let mut min = match args.first() {
            Some(v) => v.clone(),
            None => return Ok(Default::default()),
        };

        // It works like this: check all the args left to right, buffering whichever is currently lowest.
        // Comparing Reals works as obviously expected, and comparing Strings is lexical.
        // In type mismatch, Real always beats String, however String only beats Real if the Real is above 0.
        for value in args {
            match (value, &min) {
                (Value::Real(v), Value::Real(m)) if m > v => min = Value::Real(*v),
                (Value::Real(v), Value::Str(_)) => min = Value::Real(*v),
                (Value::Str(v), Value::Real(m)) if m.into_inner() > 0.0 => min = Value::Str(v.clone()),
                (Value::Str(v), Value::Str(m)) if m > v => min = Value::Str(v.clone()),
                _ => (),
            }
        }
        Ok(min)
    }

    pub fn max(&mut self, _context: &mut Context, args: &[Value]) -> gml::Result<Value> {
        let mut max = match args.first() {
            Some(v) => v.clone(),
            None => return Ok(Default::default()),
        };

        // See min() for an explanation.
        for value in args {
            match (value, &max) {
                (Value::Real(v), Value::Real(m)) if m < v => max = Value::Real(*v),
                (Value::Real(v), Value::Str(_)) => max = Value::Real(*v),
                (Value::Str(v), Value::Real(m)) if m.into_inner() < 0.0 => max = Value::Str(v.clone()),
                (Value::Str(v), Value::Str(m)) if m < v => max = Value::Str(v.clone()),
                _ => (),
            }
        }
        Ok(max)
    }

    pub fn min3(&mut self, context: &mut Context, args: &[Value]) -> gml::Result<Value> {
        self.min(context, args)
    }

    pub fn max3(&mut self, context: &mut Context, args: &[Value]) -> gml::Result<Value> {
        self.max(context, args)
    }

    pub fn mean(&mut self, _context: &mut Context, _args: &[Value]) -> gml::Result<Value> {
        unimplemented!("Called unimplemented kernel function mean")
    }

    pub fn median(&mut self, _context: &mut Context, args: &[Value]) -> gml::Result<Value> {
        Ok(args
            .iter()
            .cloned()
            .find(|v| {
                let v = Real::from(v.clone());
                let mut less = 0.0;
                let mut less_eq = 0.0;
                for arg in args.iter().cloned() {
                    let arg = Real::from(arg);
                    if arg <= v {
                        less_eq += 1.0;
                        if arg != v {
                            less += 1.0;
                        }
                    }
                }
                less < args.len() as f64 / 2.0 && less_eq >= args.len() as f64 / 2.0
            })
            .unwrap_or_default())
    }

    pub fn choose(&mut self, _context: &mut Context, args: &[Value]) -> gml::Result<Value> {
        match args.len().checked_sub(1) {
            Some(i) => Ok(args[self.rand.next_int(i as _) as usize].clone()),
            None => Ok(Default::default()),
        }
    }

    pub fn clamp(&mut self, _context: &mut Context, args: &[Value]) -> gml::Result<Value> {
        expect_args!(args, [real, real, real]).map(|(n, lo, hi)| Value::Real(n.max(lo).min(hi)))
    }

    pub fn lerp(&mut self, _context: &mut Context, args: &[Value]) -> gml::Result<Value> {
        let (low, high, amount) = expect_args!(args, [real, real, real])?;
        Ok(Value::from(((high - low) * amount) + low))
    }

    pub fn real(&mut self, _context: &mut Context, args: &[Value]) -> gml::Result<Value> {
        expect_args!(args, [any]).and_then(|v| match v {
            r @ Value::Real(_) => Ok(r),
            Value::Str(s) => match s.as_ref().trim() {
                x if x.len() == 0 => Ok(Value::Real(Real::from(0.0))),
                x => match x.parse::<f64>() {
                    Ok(r) => Ok(Value::Real(r.into())),
                    Err(e) => Err(gml::Error::FunctionError("real".into(), format!("can't convert {} - {}", s, e))),
                },
            },
        })
    }

    pub fn string(&mut self, _context: &mut Context, args: &[Value]) -> gml::Result<Value> {
        expect_args!(args, [any]).map(|v| v.repr().into())
    }

    pub fn string_format(&mut self, _context: &mut Context, args: &[Value]) -> gml::Result<Value> {
        let (val, mut tot, mut dec) = expect_args!(args, [any, int, int])?;
        match val {
            Value::Str(_) => Ok(val),
            Value::Real(mut x) => {
                dec = dec.min(18);
                tot = tot.max(0);
                if dec < 0 {
                    // Very strange behaviour here but I swear it's accurate
                    let power = Real::from(10f64.powi(-dec));
                    x = Real::from((x / power).round()) * power;
                    dec = 18;
                }
                Ok(format!("{num:>width$.prec$}", num = x, prec = dec as usize, width = tot as usize).into())
            },
        }
    }

    pub fn chr(&mut self, _context: &mut Context, args: &[Value]) -> gml::Result<Value> {
        expect_args!(args, [int]).map(|x| char::try_from(x as u32).unwrap_or_default().to_string().into())
    }

    pub fn ansi_char(&mut self, _context: &mut Context, args: &[Value]) -> gml::Result<Value> {
        expect_args!(args, [int]).map(|x| char::try_from(x as u8).unwrap_or_default().to_string().into())
    }

    pub fn ord(&mut self, _context: &mut Context, args: &[Value]) -> gml::Result<Value> {
        expect_args!(args, [string]).map(|s| s.as_ref().chars().nth(0).map(|x| x as u32).unwrap_or_default().into())
    }

    pub fn string_length(&mut self, _context: &mut Context, args: &[Value]) -> gml::Result<Value> {
        expect_args!(args, [string]).map(|s| Value::Real((s.as_ref().chars().count() as f64).into()))
    }

    pub fn string_byte_length(&mut self, _context: &mut Context, args: &[Value]) -> gml::Result<Value> {
        expect_args!(args, [string]).map(|s| Value::Real((s.as_ref().len() as f64).into()))
    }

    pub fn string_byte_at(&mut self, _context: &mut Context, args: &[Value]) -> gml::Result<Value> {
        // NOTE: The gamemaker 8 runner instead of defaulting to 0 just reads any memory address. LOL
        // We don't do this, unsurprisingly.
        expect_args!(args, [string, int]).map(|(s, ix)| {
            Value::Real(
                (s.as_ref().as_bytes().get((ix as isize - 1).max(0) as usize).copied().unwrap_or_default() as f64)
                    .into(),
            )
        })
    }

    pub fn string_pos(&mut self, _context: &mut Context, args: &[Value]) -> gml::Result<Value> {
        expect_args!(args, [string, string]).map(|(ss, s)| {
            Value::Real(Real::from(s.as_ref().find(ss.as_ref()).map(|p| p + 1).unwrap_or_default() as f64))
        })
    }

    pub fn string_copy(&mut self, _context: &mut Context, args: &[Value]) -> gml::Result<Value> {
        // This is the worst thing that anyone's ever written. Please try to ignore it.
        // I can get invalid indices as in mid-char or OOB and pretend nothing went wrong.
        expect_args!(args, [string, int, int]).map(|(s, ix, len)| {
            let sub = s
                .as_ref()
                .get(s.as_ref().char_indices().nth((ix as isize - 1).max(0) as usize).map_or(0, |(i, _)| i)..)
                .unwrap_or("");
            Value::Str(
                sub.get(..sub.char_indices().nth(len as usize).map_or(sub.len(), |(i, _)| i))
                    .unwrap_or("")
                    .to_string()
                    .into(),
            )
        })
    }

    pub fn string_char_at(&mut self, _context: &mut Context, args: &[Value]) -> gml::Result<Value> {
        expect_args!(args, [string, int]).map(|(s, ix)| {
            Value::Str(
                s.as_ref()
                    .chars()
                    .nth((ix as isize - 1).max(0) as usize)
                    .map_or("".to_string().into(), |ch| ch.to_string().into()),
            )
        })
    }

    pub fn string_delete(&mut self, _context: &mut Context, args: &[Value]) -> gml::Result<Value> {
        // See the comment on string_copy.
        expect_args!(args, [string, int, int]).map(|(s, ix, len)| {
            let sub = s.as_ref().get(..s.as_ref().char_indices().nth(ix as usize).map_or(0, |(i, _)| i)).unwrap_or("");
            let sub2 = s
                .as_ref()
                .get(
                    s.as_ref()
                        .char_indices()
                        .nth((ix as isize + len as isize - 1).max(0) as usize)
                        .map_or(0, |(i, _)| i)..,
                )
                .unwrap_or("");
            Value::Str(format!("{}{}", sub, sub2).into())
        })
    }

    pub fn string_insert(&mut self, _context: &mut Context, args: &[Value]) -> gml::Result<Value> {
        expect_args!(args, [string, string, int]).map(|(ss, s, ix)| {
            // TODO: This edge case could be less disgusting.
            let ix = (ix as isize - 1).max(0) as usize;
            Value::Str(if s.as_ref().is_char_boundary(ix) {
                s.as_ref()
                    .chars()
                    .take(ix)
                    .chain(ss.as_ref().chars())
                    .chain(s.as_ref().chars().skip(ix + ss.as_ref().chars().count()))
                    .collect::<String>()
                    .into()
            } else {
                let mut newstr = s.as_ref().to_string();
                newstr.insert_str(ix, ss.as_ref());
                newstr.into()
            })
        })
    }

    pub fn string_lower(&mut self, _context: &mut Context, args: &[Value]) -> gml::Result<Value> {
        expect_args!(args, [string])
            .map(|s| Value::Str(s.as_ref().chars().map(|ch| ch.to_ascii_lowercase()).collect::<String>().into()))
    }

    pub fn string_upper(&mut self, _context: &mut Context, args: &[Value]) -> gml::Result<Value> {
        expect_args!(args, [string])
            .map(|s| Value::Str(s.as_ref().chars().map(|ch| ch.to_ascii_uppercase()).collect::<String>().into()))
    }

    pub fn string_repeat(&mut self, _context: &mut Context, args: &[Value]) -> gml::Result<Value> {
        expect_args!(args, [string, real]).map(|(s, n)| Value::Str(s.as_ref().repeat(n.into_inner() as usize).into()))
    }

    pub fn string_letters(&mut self, _context: &mut Context, args: &[Value]) -> gml::Result<Value> {
        expect_args!(args, [string])
            .map(|s| Value::Str(s.as_ref().chars().filter(|ch| ch.is_ascii_alphabetic()).collect::<String>().into()))
    }

    pub fn string_digits(&mut self, _context: &mut Context, args: &[Value]) -> gml::Result<Value> {
        expect_args!(args, [string])
            .map(|s| Value::Str(s.as_ref().chars().filter(|ch| ch.is_ascii_digit()).collect::<String>().into()))
    }

    pub fn string_lettersdigits(&mut self, _context: &mut Context, args: &[Value]) -> gml::Result<Value> {
        expect_args!(args, [string])
            .map(|s| Value::Str(s.as_ref().chars().filter(|ch| ch.is_ascii_alphanumeric()).collect::<String>().into()))
    }

    pub fn string_replace(&mut self, _context: &mut Context, args: &[Value]) -> gml::Result<Value> {
        expect_args!(args, [string, string, string])
            .map(|(s, x, y)| Value::Str(s.as_ref().replacen(x.as_ref(), y.as_ref(), 1).into()))
    }

    pub fn string_replace_all(&mut self, _context: &mut Context, args: &[Value]) -> gml::Result<Value> {
        expect_args!(args, [string, string, string])
            .map(|(s, x, y)| Value::Str(s.as_ref().replace(x.as_ref(), y.as_ref()).into()))
    }

    pub fn string_count(&mut self, _context: &mut Context, args: &[Value]) -> gml::Result<Value> {
        expect_args!(args, [string, string])
            .map(|(ss, s)| Value::Real(Real::from(s.as_ref().matches(ss.as_ref()).count() as f64)))
    }

    pub fn dot_product(&mut self, _context: &mut Context, args: &[Value]) -> gml::Result<Value> {
        let (x1, y1, x2, y2) = expect_args!(args, [real, real, real, real])?;
        let l1 = Real::from(x1.into_inner().hypot(y1.into_inner()));
        let l2 = Real::from(x2.into_inner().hypot(y2.into_inner()));
        let (x1, y1) = (x1 / l1, y1 / l1);
        let (x2, y2) = (x2 / l2, y2 / l2);
        Ok((x1 * x2 + y1 * y2).into())
    }

    pub fn dot_product_3d(&mut self, _context: &mut Context, args: &[Value]) -> gml::Result<Value> {
        let (x1, y1, z1, x2, y2, z2) = expect_args!(args, [real, real, real, real, real, real])?;
        let l1 = (x1 * x1 + y1 * y1 + z1 * z1).sqrt();
        let l2 = (x2 * x2 + y2 * y2 + z2 * z2).sqrt();
        let (x1, y1, z1) = (x1 / l1, y1 / l1, z1 / l1);
        let (x2, y2, z2) = (x2 / l2, y2 / l2, z2 / l2);
        Ok((x1 * x2 + y1 * y2 + z1 * z2).into())
    }

    pub fn point_distance_3d(&mut self, _context: &mut Context, args: &[Value]) -> gml::Result<Value> {
        let (x1, y1, z1, x2, y2, z2) = expect_args!(args, [real, real, real, real, real, real])?;
        let xdist = x2 - x1;
        let ydist = y2 - y1;
        let zdist = z2 - z1;
        Ok((xdist * xdist + ydist * ydist + zdist * zdist).sqrt().into())
    }

    pub fn point_distance(&mut self, _context: &mut Context, args: &[Value]) -> gml::Result<Value> {
        let (x1, y1, x2, y2) = expect_args!(args, [real, real, real, real])?;
        let xdist = x2 - x1;
        let ydist = y2 - y1;
        Ok((xdist * xdist + ydist * ydist).sqrt().into())
    }

    pub fn point_direction(&mut self, _context: &mut Context, args: &[Value]) -> gml::Result<Value> {
        let (x1, y1, x2, y2) = expect_args!(args, [real, real, real, real])?;
        Ok((y1 - y2).arctan2(x2 - x1).to_degrees().into())
    }

    pub fn lengthdir_x(&mut self, _context: &mut Context, args: &[Value]) -> gml::Result<Value> {
        let (len, dir) = expect_args!(args, [real, real])?;
        Ok((dir.to_radians().cos() * len).into())
    }

    pub fn lengthdir_y(&mut self, _context: &mut Context, args: &[Value]) -> gml::Result<Value> {
        let (len, dir) = expect_args!(args, [real, real])?;
        Ok((dir.to_radians().sin() * -len).into())
    }

    pub fn move_random(&mut self, _context: &mut Context, _args: &[Value]) -> gml::Result<Value> {
        // Expected arg count: 2
        unimplemented!("Called unimplemented kernel function move_random")
    }

    pub fn place_free(&mut self, context: &mut Context, args: &[Value]) -> gml::Result<Value> {
        let (x, y) = expect_args!(args, [real, real])?;

        // Set self's position to the new coordinates
        let instance = self.instance_list.get(context.this);
        let old_x = instance.x.get();
        let old_y = instance.y.get();
        instance.x.set(x);
        instance.y.set(y);
        instance.bbox_is_stale.set(true);

        // Check collision with any solids
        let free = self.check_collision_solid(context.this).is_none();

        // Move self back to where it was
        instance.x.set(old_x);
        instance.y.set(old_y);
        instance.bbox_is_stale.set(true);

        Ok(free.into())
    }

    pub fn place_empty(&mut self, context: &mut Context, args: &[Value]) -> gml::Result<Value> {
        let (x, y) = expect_args!(args, [real, real])?;

        // Set self's position to the new coordinates
        let instance = self.instance_list.get(context.this);
        let old_x = instance.x.get();
        let old_y = instance.y.get();
        instance.x.set(x);
        instance.y.set(y);
        instance.bbox_is_stale.set(true);

        // Check collision with any instance
        let empty = self.check_collision_any(context.this).is_none();

        // Move self back to where it was
        instance.x.set(old_x);
        instance.y.set(old_y);
        instance.bbox_is_stale.set(true);

        Ok(empty.into())
    }

    pub fn place_meeting(&mut self, context: &mut Context, args: &[Value]) -> gml::Result<Value> {
        let (x, y, obj) = expect_args!(args, [real, real, int])?;

        // Set self's position to the new coordinates
        let instance = self.instance_list.get(context.this);
        let old_x = instance.x.get();
        let old_y = instance.y.get();
        instance.x.set(x);
        instance.y.set(y);
        instance.bbox_is_stale.set(true);

        // Check collision with target
        let collision = match obj {
            gml::SELF => false,
            gml::OTHER => self.check_collision(context.this, context.other),
            gml::ALL => self.check_collision_any(context.this).is_some(),
            obj if obj < 100000 => {
                // Target is an object ID
                if let Some(object) = self.assets.objects.get_asset(obj) {
                    let mut iter = self.instance_list.iter_by_identity(object.children.clone());
                    loop {
                        match iter.next(&self.instance_list) {
                            Some(target) => {
                                if target != context.this && self.check_collision(context.this, target) {
                                    break true
                                }
                            },
                            None => break false,
                        }
                    }
                } else {
                    false
                }
            },
            instance_id => {
                // Target is an instance ID
                match self.instance_list.get_by_instid(instance_id) {
                    Some(id) => id != context.this && self.check_collision(context.this, id),
                    None => false,
                }
            },
        };

        // Move self back to where it was
        instance.x.set(old_x);
        instance.y.set(old_y);
        instance.bbox_is_stale.set(true);

        Ok(collision.into())
    }

    pub fn place_snapped(&mut self, _context: &mut Context, _args: &[Value]) -> gml::Result<Value> {
        // Expected arg count: 2
        unimplemented!("Called unimplemented kernel function place_snapped")
    }

    pub fn move_snap(&mut self, context: &mut Context, args: &[Value]) -> gml::Result<Value> {
        let (hsnap, vsnap) = expect_args!(args, [real, real])?;
        let instance = self.instance_list.get(context.this);
        instance.x.set(Real::from((instance.x.get() / hsnap).round()) * hsnap);
        instance.y.set(Real::from((instance.y.get() / vsnap).round()) * vsnap);
        instance.bbox_is_stale.set(true);
        Ok(Default::default())
    }

    pub fn move_towards_point(&mut self, context: &mut Context, args: &[Value]) -> gml::Result<Value> {
        let (x, y, speed) = expect_args!(args, [real, real, real])?;
        let instance = self.instance_list.get(context.this);
        let direction = (instance.y.get() - y).arctan2(x - instance.x.get()).to_degrees();
        instance.set_speed_direction(speed, direction);
        Ok(Default::default())
    }

    pub fn move_contact(&mut self, context: &mut Context, args: &[Value]) -> gml::Result<Value> {
        let direction = expect_args!(args, [any])?;
        self.move_contact_all(context, &[direction, (-1).into()])
    }

    pub fn move_contact_solid(&mut self, context: &mut Context, args: &[Value]) -> gml::Result<Value> {
        let (direction, max_distance) = expect_args!(args, [real, int])?;
        let max_distance = if max_distance > 0 {
            max_distance
        } else {
            1000 // GML default
        };

        // Figure out how far we're going to step in x and y between each check
        let step_x = direction.to_radians().cos();
        let step_y = -direction.to_radians().sin();

        // Check if we're already colliding with a solid, do nothing if so
        if self.check_collision_solid(context.this).is_none() {
            let instance = self.instance_list.get(context.this);
            for _ in 0..max_distance {
                // Step forward, but back up old coordinates
                let old_x = instance.x.get();
                let old_y = instance.y.get();
                instance.x.set(instance.x.get() + step_x);
                instance.y.set(instance.y.get() + step_y);
                instance.bbox_is_stale.set(true);

                // Check if we're colliding with a solid now
                if self.check_collision_solid(context.this).is_some() {
                    // Move self back to where it was, then exit
                    instance.x.set(old_x);
                    instance.y.set(old_y);
                    instance.bbox_is_stale.set(true);
                    break
                }
            }
        }

        Ok(Default::default())
    }

    pub fn move_contact_all(&mut self, context: &mut Context, args: &[Value]) -> gml::Result<Value> {
        let (direction, max_distance) = expect_args!(args, [real, int])?;
        let max_distance = if max_distance > 0 {
            max_distance
        } else {
            1000 // GML default
        };

        // Figure out how far we're going to step in x and y between each check
        let step_x = direction.to_radians().cos();
        let step_y = -direction.to_radians().sin();

        // Check if we're already colliding with another instance, do nothing if so
        if self.check_collision_any(context.this).is_none() {
            let instance = self.instance_list.get(context.this);
            for _ in 0..max_distance {
                // Step forward, but back up old coordinates
                let old_x = instance.x.get();
                let old_y = instance.y.get();
                instance.x.set(instance.x.get() + step_x);
                instance.y.set(instance.y.get() + step_y);
                instance.bbox_is_stale.set(true);

                // Check if we're colliding with another instance now
                if self.check_collision_any(context.this).is_some() {
                    // Move self back to where it was, then exit
                    instance.x.set(old_x);
                    instance.y.set(old_y);
                    instance.bbox_is_stale.set(true);
                    break
                }
            }
        }

        Ok(Default::default())
    }

    pub fn move_outside_solid(&mut self, context: &mut Context, args: &[Value]) -> gml::Result<Value> {
        let (direction, max_distance) = expect_args!(args, [real, int])?;
        let max_distance = if max_distance > 0 {
            max_distance
        } else {
            1000 // GML default
        };

        // Figure out how far we're going to step in x and y between each check
        let step_x = direction.to_radians().cos();
        let step_y = -direction.to_radians().sin();

        // Check if we're already outside all solids, do nothing if so
        if self.check_collision_solid(context.this).is_some() {
            let instance = self.instance_list.get(context.this);
            for _ in 0..max_distance {
                // Step forward
                instance.x.set(instance.x.get() + step_x);
                instance.y.set(instance.y.get() + step_y);
                instance.bbox_is_stale.set(true);

                // Check if we're outside all solids now
                if self.check_collision_solid(context.this).is_none() {
                    // Outside a solid, exit
                    break
                }
            }
        }

        Ok(Default::default())
    }

    pub fn move_outside_all(&mut self, context: &mut Context, args: &[Value]) -> gml::Result<Value> {
        let (direction, max_distance) = expect_args!(args, [real, int])?;
        let max_distance = if max_distance > 0 {
            max_distance
        } else {
            1000 // GML default
        };

        // Figure out how far we're going to step in x and y between each check
        let step_x = direction.to_radians().cos();
        let step_y = -direction.to_radians().sin();

        // Check if we're already not colliding with anything, do nothing if so
        if self.check_collision_any(context.this).is_some() {
            let instance = self.instance_list.get(context.this);
            for _ in 0..max_distance {
                // Step forward
                instance.x.set(instance.x.get() + step_x);
                instance.y.set(instance.y.get() + step_y);
                instance.bbox_is_stale.set(true);

                // Check if we're not colliding with anything now
                if self.check_collision_any(context.this).is_none() {
                    // Outside a solid, exit
                    break
                }
            }
        }

        Ok(Default::default())
    }

    pub fn move_bounce(&mut self, context: &mut Context, args: &[Value]) -> gml::Result<Value> {
        self.move_bounce_solid(context, args)
    }

    pub fn move_bounce_solid(&mut self, context: &mut Context, args: &[Value]) -> gml::Result<Value> {
        let advanced = expect_args!(args, [int])?;
        if advanced == 1 {
            self.bounce_advanced(context.this, true);
        } else {
            self.bounce(context.this, true);
        }
        Ok(Default::default())
    }

    pub fn move_bounce_all(&mut self, context: &mut Context, args: &[Value]) -> gml::Result<Value> {
        let advanced = expect_args!(args, [int])?;
        if advanced == 1 {
            self.bounce_advanced(context.this, false);
        } else {
            self.bounce(context.this, false);
        }
        Ok(Default::default())
    }

    pub fn move_wrap(&mut self, context: &mut Context, args: &[Value]) -> gml::Result<Value> {
        let (horizontal_wrap, vertical_wrap, margin) = expect_args!(args, [any, any, real])?;
        let instance = self.instance_list.get(context.this);

        let mut update_bbox = false;

        if horizontal_wrap.is_truthy() {
            let instance_x = instance.x.get();

            if instance_x < -margin {
                instance.x.set(Real::from(self.room_width) + instance_x + Real::from(2) * margin);
                update_bbox = true;
            }
            if instance_x > Real::from(self.room_width) + margin {
                instance.x.set(instance_x - Real::from(self.room_width) - Real::from(2) * margin);
                update_bbox = true;
            }
        }
        if vertical_wrap.is_truthy() {
            let instance_y = instance.y.get();
            if instance_y < -margin {
                instance.y.set(Real::from(self.room_height) + instance_y + Real::from(2) * margin);
                update_bbox = true;
            }
            if instance_y > Real::from(self.room_height) + margin {
                instance.y.set(instance_y - Real::from(self.room_height) - Real::from(2) * margin);
                update_bbox = true;
            }
        }
        if update_bbox {
            instance.bbox_is_stale.set(true);
        }
        Ok(Default::default())
    }

    pub fn motion_set(&mut self, context: &mut Context, args: &[Value]) -> gml::Result<Value> {
        let (direction, speed) = expect_args!(args, [real, real])?;
        self.instance_list.get(context.this).set_speed_direction(speed, direction);
        Ok(Default::default())
    }

    pub fn motion_add(&mut self, context: &mut Context, args: &[Value]) -> gml::Result<Value> {
        let (direction, speed) = expect_args!(args, [real, real])?;
        let instance = self.instance_list.get(context.this);
        instance.set_speed_direction(instance.speed.get() + speed, instance.direction.get() + direction);
        Ok(Default::default())
    }

    pub fn distance_to_point(&mut self, context: &mut Context, args: &[Value]) -> gml::Result<Value> {
        let (x, y) = expect_args!(args, [real, real])?;
        let instance = self.instance_list.get(context.this);

        let sprite = self.get_instance_mask_sprite(context.this);
        instance.update_bbox(sprite);

        let distance_x = if x < instance.bbox_left.get().into() {
            x - instance.bbox_left.get().into()
        } else if x > instance.bbox_right.get().into() {
            x - instance.bbox_right.get().into()
        } else {
            0.into()
        };

        let distance_y = if y < instance.bbox_top.get().into() {
            y - instance.bbox_top.get().into()
        } else if y > instance.bbox_bottom.get().into() {
            y - instance.bbox_bottom.get().into()
        } else {
            0.into()
        };

        Ok(distance_x.into_inner().hypot(distance_y.into_inner()).into())
    }

    pub fn distance_to_object(&mut self, context: &mut Context, args: &[Value]) -> gml::Result<Value> {
        let object_id = expect_args!(args, [int])?;

        // Helper fn: distance between two instances (with a function name that's really hard to say quickly)
        fn instance_distance(inst1: &Instance, inst2: &Instance) -> f64 {
            let distance_x = if inst1.bbox_left.get() > inst2.bbox_right.get() {
                inst1.bbox_left.get() - inst2.bbox_right.get()
            } else if inst2.bbox_left.get() > inst1.bbox_right.get() {
                inst2.bbox_left.get() - inst1.bbox_right.get()
            } else {
                0
            };

            let distance_y = if inst1.bbox_top.get() > inst2.bbox_bottom.get() {
                inst1.bbox_top.get() - inst2.bbox_bottom.get()
            } else if inst2.bbox_top.get() > inst1.bbox_bottom.get() {
                inst2.bbox_top.get() - inst1.bbox_bottom.get()
            } else {
                0
            };

            match (distance_x, distance_y) {
                (0, 0) => 0.0,
                (x, 0) => x.into(),
                (0, y) => y.into(),
                (x, y) => f64::from(x.pow(2) + y.pow(2)).sqrt(),
            }
        }

        let sprite = self.get_instance_mask_sprite(context.this);
        let this = self.instance_list.get(context.this);
        this.update_bbox(sprite);

        Ok(match object_id {
            gml::SELF => 0.0,
            gml::OTHER => {
                let sprite = self.get_instance_mask_sprite(context.other);
                let other = self.instance_list.get(context.other);
                other.update_bbox(sprite);
                instance_distance(this, other)
            },
            gml::ALL => {
                let mut closest = 1000000.0; // GML default
                let this = this;
                let mut iter = self.instance_list.iter_by_insertion();
                while let Some(other) = iter.next(&self.instance_list) {
                    let sprite = self.get_instance_mask_sprite(other);
                    let other = self.instance_list.get(other);
                    other.update_bbox(sprite);
                    let dist = instance_distance(this, other);
                    if dist < closest {
                        closest = dist;
                    }
                }
                closest
            },
            object_id if object_id <= 100000 => {
                if let Some(ids) = self.assets.objects.get_asset(object_id).map(|x| x.children.clone()) {
                    let mut closest = 1000000.0; // GML default
                    let this = this;
                    let mut iter = self.instance_list.iter_by_identity(ids);
                    while let Some(other) = iter.next(&self.instance_list) {
                        let sprite = self.get_instance_mask_sprite(other);
                        let other = self.instance_list.get(other);
                        other.update_bbox(sprite);
                        let dist = instance_distance(this, other);
                        if dist < closest {
                            closest = dist;
                        }
                    }
                    closest
                } else {
                    1000000.0 // GML default
                }
            },
            instance_id => {
                match self.instance_list.get_by_instid(instance_id) {
                    Some(handle) => {
                        let sprite = self.get_instance_mask_sprite(handle);
                        let other = self.instance_list.get(handle);
                        other.update_bbox(sprite);
                        instance_distance(this, other)
                    },
                    None => 1000000.0, // Again, GML default
                }
            },
        }
        .into())
    }

    pub fn path_start(&mut self, context: &mut Context, args: &[Value]) -> gml::Result<Value> {
        let (path_id, speed, end_action, absolute) = expect_args!(args, [int, real, int, any])?;
        let instance = self.instance_list.get(context.this);
        instance.path_index.set(path_id);
        instance.path_speed.set(speed);
        instance.path_endaction.set(end_action);
        instance.path_position.set(Real::from(0.0));
        if absolute.is_truthy() {
            if let Some(path_start) = self.assets.paths.get_asset(path_id).map(|x| x.start) {
                instance.path_xstart.set(path_start.x);
                instance.path_ystart.set(path_start.y);
                instance.path_pointspeed.set(path_start.speed);
            } else {
                return Err(gml::Error::NonexistentAsset(asset::Type::Path, path_id))
            }
        } else {
            instance.path_xstart.set(instance.x.get());
            instance.path_ystart.set(instance.y.get());
        }
        Ok(Default::default())
    }

    pub fn path_end(&mut self, context: &mut Context, args: &[Value]) -> gml::Result<Value> {
        expect_args!(args, [])?;
        self.instance_list.get(context.this).path_index.set(-1);
        Ok(Default::default())
    }

    pub fn mp_linear_step(&mut self, _context: &mut Context, _args: &[Value]) -> gml::Result<Value> {
        // Expected arg count: 4
        unimplemented!("Called unimplemented kernel function mp_linear_step")
    }

    pub fn mp_linear_path(&mut self, _context: &mut Context, _args: &[Value]) -> gml::Result<Value> {
        // Expected arg count: 5
        unimplemented!("Called unimplemented kernel function mp_linear_path")
    }

    pub fn mp_linear_step_object(&mut self, _context: &mut Context, _args: &[Value]) -> gml::Result<Value> {
        // Expected arg count: 4
        unimplemented!("Called unimplemented kernel function mp_linear_step_object")
    }

    pub fn mp_linear_path_object(&mut self, _context: &mut Context, _args: &[Value]) -> gml::Result<Value> {
        // Expected arg count: 5
        unimplemented!("Called unimplemented kernel function mp_linear_path_object")
    }

    pub fn mp_potential_settings(&mut self, _context: &mut Context, _args: &[Value]) -> gml::Result<Value> {
        // Expected arg count: 4
        unimplemented!("Called unimplemented kernel function mp_potential_settings")
    }

    pub fn mp_potential_step(&mut self, _context: &mut Context, _args: &[Value]) -> gml::Result<Value> {
        // Expected arg count: 4
        unimplemented!("Called unimplemented kernel function mp_potential_step")
    }

    pub fn mp_potential_path(&mut self, _context: &mut Context, _args: &[Value]) -> gml::Result<Value> {
        // Expected arg count: 6
        unimplemented!("Called unimplemented kernel function mp_potential_path")
    }

    pub fn mp_potential_step_object(&mut self, _context: &mut Context, _args: &[Value]) -> gml::Result<Value> {
        // Expected arg count: 4
        unimplemented!("Called unimplemented kernel function mp_potential_step_object")
    }

    pub fn mp_potential_path_object(&mut self, _context: &mut Context, _args: &[Value]) -> gml::Result<Value> {
        // Expected arg count: 6
        unimplemented!("Called unimplemented kernel function mp_potential_path_object")
    }

    pub fn mp_grid_create(&mut self, _context: &mut Context, _args: &[Value]) -> gml::Result<Value> {
        // Expected arg count: 6
        unimplemented!("Called unimplemented kernel function mp_grid_create")
    }

    pub fn mp_grid_destroy(&mut self, _context: &mut Context, _args: &[Value]) -> gml::Result<Value> {
        // Expected arg count: 1
        unimplemented!("Called unimplemented kernel function mp_grid_destroy")
    }

    pub fn mp_grid_clear_all(&mut self, _context: &mut Context, _args: &[Value]) -> gml::Result<Value> {
        // Expected arg count: 1
        unimplemented!("Called unimplemented kernel function mp_grid_clear_all")
    }

    pub fn mp_grid_clear_cell(&mut self, _context: &mut Context, _args: &[Value]) -> gml::Result<Value> {
        // Expected arg count: 3
        unimplemented!("Called unimplemented kernel function mp_grid_clear_cell")
    }

    pub fn mp_grid_clear_rectangle(&mut self, _context: &mut Context, _args: &[Value]) -> gml::Result<Value> {
        // Expected arg count: 5
        unimplemented!("Called unimplemented kernel function mp_grid_clear_rectangle")
    }

    pub fn mp_grid_add_cell(&mut self, _context: &mut Context, _args: &[Value]) -> gml::Result<Value> {
        // Expected arg count: 3
        unimplemented!("Called unimplemented kernel function mp_grid_add_cell")
    }

    pub fn mp_grid_add_rectangle(&mut self, _context: &mut Context, _args: &[Value]) -> gml::Result<Value> {
        // Expected arg count: 5
        unimplemented!("Called unimplemented kernel function mp_grid_add_rectangle")
    }

    pub fn mp_grid_add_instances(&mut self, _context: &mut Context, _args: &[Value]) -> gml::Result<Value> {
        // Expected arg count: 3
        unimplemented!("Called unimplemented kernel function mp_grid_add_instances")
    }

    pub fn mp_grid_path(&mut self, _context: &mut Context, _args: &[Value]) -> gml::Result<Value> {
        // Expected arg count: 7
        unimplemented!("Called unimplemented kernel function mp_grid_path")
    }

    pub fn mp_grid_draw(&mut self, _context: &mut Context, _args: &[Value]) -> gml::Result<Value> {
        // Expected arg count: 1
        unimplemented!("Called unimplemented kernel function mp_grid_draw")
    }

    pub fn collision_point(&mut self, context: &mut Context, args: &[Value]) -> gml::Result<Value> {
        let (x, y, object_id, precise, exclude_self) = expect_args!(args, [int, int, int, any, any])?;
        let precise = precise.is_truthy();
        let include_self = !exclude_self.is_truthy();
        let id = match object_id {
            gml::ALL => {
                let mut iter = self.instance_list.iter_by_insertion();
                loop {
                    match iter.next(&self.instance_list) {
                        Some(handle) => {
                            if (include_self || handle != context.this)
                                && self.check_collision_point(handle, x, y, precise)
                            {
                                break Some(handle)
                            }
                        },
                        None => break None,
                    }
                }
            },
            _ if object_id < 0 => None,
            object_id if object_id < 100000 => {
                if let Some(ids) = self.assets.objects.get_asset(object_id).map(|x| x.children.clone()) {
                    let mut iter = self.instance_list.iter_by_identity(ids);
                    loop {
                        match iter.next(&self.instance_list) {
                            Some(handle) => {
                                if (include_self || handle != context.this)
                                    && self.check_collision_point(handle, x, y, precise)
                                {
                                    break Some(handle)
                                }
                            },
                            None => break None,
                        }
                    }
                } else {
                    None
                }
            },
            instance_id => {
                if let Some(handle) = self.instance_list.get_by_instid(instance_id) {
                    if (include_self || handle != context.this) && self.check_collision_point(handle, x, y, precise) {
                        Some(handle)
                    } else {
                        None
                    }
                } else {
                    None
                }
            },
        };

        match id {
            Some(handle) => Ok(self.instance_list.get(handle).id.get().into()),
            None => Ok(gml::NOONE.into()),
        }
    }

    pub fn collision_rectangle(&mut self, context: &mut Context, args: &[Value]) -> gml::Result<Value> {
        let (x1, y1, x2, y2, object_id, precise, exclude_self) =
            expect_args!(args, [int, int, int, int, int, any, any])?;
        let precise = precise.is_truthy();
        let include_self = !exclude_self.is_truthy();
        let id = match object_id {
            gml::ALL => {
                let mut iter = self.instance_list.iter_by_insertion();
                loop {
                    match iter.next(&self.instance_list) {
                        Some(handle) => {
                            if (include_self || handle != context.this)
                                && self.check_collision_rectangle(handle, x1, y1, x2, y2, precise)
                            {
                                break Some(handle)
                            }
                        },
                        None => break None,
                    }
                }
            },
            _ if object_id < 0 => None,
            object_id if object_id < 100000 => {
                if let Some(ids) = self.assets.objects.get_asset(object_id).map(|x| x.children.clone()) {
                    let mut iter = self.instance_list.iter_by_identity(ids);
                    loop {
                        match iter.next(&self.instance_list) {
                            Some(handle) => {
                                if (include_self || handle != context.this)
                                    && self.check_collision_rectangle(handle, x1, y1, x2, y2, precise)
                                {
                                    break Some(handle)
                                }
                            },
                            None => break None,
                        }
                    }
                } else {
                    None
                }
            },
            instance_id => {
                if let Some(handle) = self.instance_list.get_by_instid(instance_id) {
                    if (include_self || handle != context.this)
                        && self.check_collision_rectangle(handle, x1, y1, x2, y2, precise)
                    {
                        Some(handle)
                    } else {
                        None
                    }
                } else {
                    None
                }
            },
        };

        match id {
            Some(handle) => Ok(self.instance_list.get(handle).id.get().into()),
            None => Ok(gml::NOONE.into()),
        }
    }

    pub fn collision_circle(&mut self, _context: &mut Context, _args: &[Value]) -> gml::Result<Value> {
        // Expected arg count: 6
        unimplemented!("Called unimplemented kernel function collision_circle")
    }

    pub fn collision_ellipse(&mut self, _context: &mut Context, _args: &[Value]) -> gml::Result<Value> {
        // Expected arg count: 7
        unimplemented!("Called unimplemented kernel function collision_ellipse")
    }

    pub fn collision_line(&mut self, context: &mut Context, args: &[Value]) -> gml::Result<Value> {
        let (x1, y1, x2, y2, object_id, precise, exclude_self) =
            expect_args!(args, [real, real, real, real, int, any, any])?;
        let precise = precise.is_truthy();
        let include_self = !exclude_self.is_truthy();
        let id = match object_id {
            gml::ALL => {
                let mut iter = self.instance_list.iter_by_insertion();
                loop {
                    match iter.next(&self.instance_list) {
                        Some(handle) => {
                            if (include_self || handle != context.this)
                                && self.check_collision_line(handle, x1, y1, x2, y2, precise)
                            {
                                break Some(handle)
                            }
                        },
                        None => break None,
                    }
                }
            },
            _ if object_id < 0 => None,
            object_id if object_id < 100000 => {
                if let Some(ids) = self.assets.objects.get_asset(object_id).map(|x| x.children.clone()) {
                    let mut iter = self.instance_list.iter_by_identity(ids);
                    loop {
                        match iter.next(&self.instance_list) {
                            Some(handle) => {
                                if (include_self || handle != context.this)
                                    && self.check_collision_line(handle, x1, y1, x2, y2, precise)
                                {
                                    break Some(handle)
                                }
                            },
                            None => break None,
                        }
                    }
                } else {
                    None
                }
            },
            instance_id => {
                if let Some(handle) = self.instance_list.get_by_instid(instance_id) {
                    if (include_self || handle != context.this)
                        && self.check_collision_line(handle, x1, y1, x2, y2, precise)
                    {
                        Some(handle)
                    } else {
                        None
                    }
                } else {
                    None
                }
            },
        };

        match id {
            Some(handle) => Ok(self.instance_list.get(handle).id.get().into()),
            None => Ok(gml::NOONE.into()),
        }
    }

    pub fn instance_find(&mut self, _context: &mut Context, args: &[Value]) -> gml::Result<Value> {
        let (obj, n) = expect_args!(args, [int, int])?;
        if n < 0 {
            return Ok(gml::NOONE.into())
        }
        let handle = match obj {
            gml::ALL => {
                let mut iter = self.instance_list.iter_by_insertion();
                (0..n).filter_map(|_| iter.next(&self.instance_list)).nth(n as usize)
            },
            _ if obj < 0 => None,
            obj if obj < 100000 => {
                if let Some(ids) = self.assets.objects.get_asset(obj).map(|x| x.children.clone()) {
                    let mut iter = self.instance_list.iter_by_identity(ids);
                    (0..n).filter_map(|_| iter.next(&self.instance_list)).nth(n as usize)
                } else {
                    None
                }
            },
            inst_id => {
                if n == 0 {
                    None
                } else {
                    self.instance_list
                        .get_by_instid(inst_id)
                        .filter(|h| self.instance_list.get(*h).state.get() == InstanceState::Active)
                }
            },
        };
        Ok(handle.map(|h| self.instance_list.get(h).id.get()).unwrap_or(gml::NOONE).into())
    }

    pub fn instance_exists(&mut self, _context: &mut Context, args: &[Value]) -> gml::Result<Value> {
        let obj = expect_args!(args, [int])?;
        let exists = if obj <= 100000 {
            self.instance_list.count(obj) != 0
        } else {
            self.instance_list.get_by_instid(obj).is_some()
        };
        Ok(exists.into())
    }

    pub fn instance_number(&mut self, _context: &mut Context, args: &[Value]) -> gml::Result<Value> {
        let object_id = expect_args!(args, [int])?;
        if let Some(object) = self.assets.objects.get_asset(object_id) {
            let ids = object.children.clone();
            let count = ids.borrow().iter().copied().map(|id| self.instance_list.count(id)).sum::<usize>();
            Ok(count.into())
        } else {
            Ok(Value::Real(Real::from(0.0)))
        }
    }

    pub fn instance_position(&mut self, _context: &mut Context, args: &[Value]) -> gml::Result<Value> {
        let (x, y, object_id) = expect_args!(args, [int, int, int])?;
        let id: Option<usize> = match object_id {
            gml::ALL => {
                let mut iter = self.instance_list.iter_by_insertion();
                loop {
                    match iter.next(&self.instance_list) {
                        Some(handle) => {
                            if self.check_collision_point(handle, x, y, true) {
                                break Some(handle)
                            }
                        },
                        None => break None,
                    }
                }
            },
            _ if object_id < 0 => None, // Doesn't even check for other
            object_id if object_id < 100000 => {
                if let Some(ids) = self.assets.objects.get_asset(object_id).map(|x| x.children.clone()) {
                    let mut iter = self.instance_list.iter_by_identity(ids);
                    loop {
                        match iter.next(&self.instance_list) {
                            Some(handle) => {
                                if self.check_collision_point(handle, x, y, true) {
                                    break Some(handle)
                                }
                            },
                            None => break None,
                        }
                    }
                } else {
                    None
                }
            },
            instance_id => {
                if let Some(handle) = self.instance_list.get_by_instid(instance_id) {
                    if self.check_collision_point(handle, x, y, true) { Some(handle) } else { None }
                } else {
                    None
                }
            },
        };

        match id {
            Some(handle) => Ok(self.instance_list.get(handle).id.get().into()),
            None => Ok(gml::NOONE.into()),
        }
    }

    pub fn instance_nearest(&mut self, _context: &mut Context, args: &[Value]) -> gml::Result<Value> {
        let (x, y, obj) = expect_args!(args, [real, real, int])?;
        // Check collision with target
        let nearest = match obj {
            gml::ALL => {
                // Target is all objects
                let mut iter = self.instance_list.iter_by_insertion();
                let mut maxdist = Real::from(10000000000.0); // GML default
                let mut nearest = None;
                loop {
                    match iter.next(&self.instance_list) {
                        Some(target) => {
                            let ti = self.instance_list.get(target);
                            let xdist = ti.x.get() - x;
                            let ydist = ti.y.get() - y;
                            let dist = (xdist * xdist) + (ydist * ydist);
                            if dist < maxdist {
                                maxdist = dist;
                                nearest = Some(target);
                            }
                        },
                        None => break nearest,
                    }
                }
            },
            obj if obj >= 0 && obj < 100000 => {
                // Target is an object ID
                if let Some(object) = self.assets.objects.get_asset(obj) {
                    let mut iter = self.instance_list.iter_by_identity(object.children.clone());
                    let mut maxdist = Real::from(10000000000.0); // GML default
                    let mut nearest = None;
                    loop {
                        match iter.next(&self.instance_list) {
                            Some(target) => {
                                let ti = self.instance_list.get(target);
                                let xdist = ti.x.get() - x;
                                let ydist = ti.y.get() - y;
                                let dist = (xdist * xdist) + (ydist * ydist);
                                if dist < maxdist {
                                    maxdist = dist;
                                    nearest = Some(target);
                                }
                            },
                            None => break nearest,
                        }
                    }
                } else {
                    None
                }
            },
            // Target is an instance id
            _ => None,
        };

        match nearest {
            Some(t) => Ok(self.instance_list.get(t).id.get().into()),
            None => Ok(gml::NOONE.into()),
        }
    }

    pub fn instance_furthest(&mut self, _context: &mut Context, args: &[Value]) -> gml::Result<Value> {
        let (x, y, obj) = expect_args!(args, [real, real, int])?;
        // Check collision with target
        let other: Option<usize> = match obj {
            gml::ALL => {
                // Target is an object ID
                let mut iter = self.instance_list.iter_by_insertion();
                let mut maxdist = Real::from(0.0);
                let mut nearest = None;
                loop {
                    match iter.next(&self.instance_list) {
                        Some(target) => {
                            let ti = self.instance_list.get(target);
                            let xdist = ti.x.get() - x;
                            let ydist = ti.y.get() - y;
                            let dist = (xdist * xdist) + (ydist * ydist);
                            if nearest.is_none() || dist > maxdist {
                                maxdist = dist;
                                nearest = Some(target);
                            }
                        },
                        None => break nearest,
                    }
                }
            },
            obj if obj >= 0 && obj < 100000 => {
                // Target is an object ID
                if let Some(object) = self.assets.objects.get_asset(obj) {
                    let mut iter = self.instance_list.iter_by_identity(object.children.clone());
                    let mut maxdist = Real::from(0.0);
                    let mut nearest = None;
                    loop {
                        match iter.next(&self.instance_list) {
                            Some(target) => {
                                let ti = self.instance_list.get(target);
                                let xdist = ti.x.get() - x;
                                let ydist = ti.y.get() - y;
                                let dist = (xdist * xdist) + (ydist * ydist);
                                if nearest.is_none() || dist > maxdist {
                                    maxdist = dist;
                                    nearest = Some(target);
                                }
                            },
                            None => break nearest,
                        }
                    }
                } else {
                    None
                }
            },
            // Target is an instance ID
            _ => None,
        };

        match other {
            Some(t) => Ok(self.instance_list.get(t).id.get().into()),
            None => Ok(gml::NOONE.into()),
        }
    }

    pub fn instance_place(&mut self, context: &mut Context, args: &[Value]) -> gml::Result<Value> {
        let (x, y, obj) = expect_args!(args, [real, real, int])?;

        // Set self's position to the new coordinates
        let instance = self.instance_list.get(context.this);
        let old_x = instance.x.get();
        let old_y = instance.y.get();
        instance.x.set(x);
        instance.y.set(y);
        instance.bbox_is_stale.set(true);

        // Check collision with target
        let other: Option<usize> = match obj {
            gml::ALL => {
                // Target is all instances
                let mut iter = self.instance_list.iter_by_insertion();
                loop {
                    match iter.next(&self.instance_list) {
                        Some(target) => {
                            if target != context.this && self.check_collision(context.this, target) {
                                break Some(target)
                            }
                        },
                        None => break None,
                    }
                }
            },
            _ if obj < 0 => None, // Doesn't even check for other
            obj if obj < 100000 => {
                // Target is an object ID
                if let Some(object) = self.assets.objects.get_asset(obj) {
                    let mut iter = self.instance_list.iter_by_identity(object.children.clone());
                    loop {
                        match iter.next(&self.instance_list) {
                            Some(target) => {
                                if target != context.this && self.check_collision(context.this, target) {
                                    break Some(target)
                                }
                            },
                            None => break None,
                        }
                    }
                } else {
                    None
                }
            },
            instance_id => {
                // Target is an instance ID
                match self.instance_list.get_by_instid(instance_id) {
                    Some(id) if id != context.this && self.check_collision(context.this, id) => Some(id),
                    _ => None,
                }
            },
        };

        // Move self back to where it was
        instance.x.set(old_x);
        instance.y.set(old_y);
        instance.bbox_is_stale.set(true);

        match other {
            Some(t) => Ok(self.instance_list.get(t).id.get().into()),
            None => Ok(gml::NOONE.into()),
        }
    }

    pub fn instance_create(&mut self, _context: &mut Context, args: &[Value]) -> gml::Result<Value> {
        let (x, y, object_id) = expect_args!(args, [real, real, int])?;
        if let Some(Some(object)) = self.assets.objects.get(object_id as usize) {
            self.last_instance_id += 1;
            let id = self.last_instance_id;
            let instance = self.instance_list.insert(Instance::new(id, x, y, object_id, object));
            self.run_instance_event(gml::ev::CREATE, 0, instance, instance, None)?;
            Ok(id.into())
        } else {
            Err(gml::Error::FunctionError("instance_create".into(), format!("Invalid object ID: {}", object_id)))
        }
    }

    pub fn instance_copy(&mut self, _context: &mut Context, _args: &[Value]) -> gml::Result<Value> {
        // Expected arg count: 1
        unimplemented!("Called unimplemented kernel function instance_copy")
    }

    pub fn instance_change(&mut self, context: &mut Context, args: &[Value]) -> gml::Result<Value> {
        let (object_id, perf) = expect_args!(args, [int, any])?;
        let run_events = perf.is_truthy();

        if run_events {
            self.run_instance_event(gml::ev::DESTROY, 0, context.this, context.this, None)?;
        }
        self.instance_list.mark_deleted(context.this);

        // These variables get copied to the new instance
        let old_instance = self.instance_list.get(context.this);
        let fields = (*old_instance.fields.borrow()).clone();
        let alarms = (*old_instance.alarms.borrow()).clone();
        let x = old_instance.x.get();
        let y = old_instance.y.get();
        let gravity = old_instance.gravity.get();
        let gravity_direction = old_instance.gravity_direction.get();
        let hspeed = old_instance.hspeed.get();
        let vspeed = old_instance.vspeed.get();
        let speed = old_instance.speed.get();
        let direction = old_instance.direction.get();
        let friction = old_instance.friction.get();
        let image_xscale = old_instance.image_xscale.get();
        let image_yscale = old_instance.image_yscale.get();
        let image_speed = old_instance.image_speed.get();
        let image_angle = old_instance.image_angle.get();
        let image_blend = old_instance.image_blend.get();

        let object = self
            .assets
            .objects
            .get_asset(object_id)
            .ok_or(gml::Error::NonexistentAsset(asset::Type::Object, object_id))?;
        self.last_instance_id += 1;
        let handle = self.instance_list.insert(Instance::new(self.last_instance_id, x, y, object_id, object));
        let instance = self.instance_list.get(handle);
        *instance.fields.borrow_mut() = fields;
        *instance.alarms.borrow_mut() = alarms;
        instance.gravity.set(gravity);
        instance.gravity_direction.set(gravity_direction);
        instance.hspeed.set(hspeed);
        instance.vspeed.set(vspeed);
        instance.speed.set(speed);
        instance.direction.set(direction);
        instance.friction.set(friction);
        instance.image_xscale.set(image_xscale);
        instance.image_yscale.set(image_yscale);
        instance.image_speed.set(image_speed);
        instance.image_angle.set(image_angle);
        instance.image_blend.set(image_blend);

        if run_events {
            self.run_instance_event(gml::ev::CREATE, 0, handle, handle, None)?;
        }

        Ok(Default::default())
    }

    pub fn instance_destroy(&mut self, context: &mut Context, args: &[Value]) -> gml::Result<Value> {
        expect_args!(args, [])?;
        self.run_instance_event(gml::ev::DESTROY, 0, context.this, context.this, None)?;
        self.instance_list.mark_deleted(context.this);
        Ok(Default::default())
    }

    pub fn instance_sprite(&mut self, _context: &mut Context, _args: &[Value]) -> gml::Result<Value> {
        // Expected arg count: 1
        unimplemented!("Called unimplemented kernel function instance_sprite")
    }

    pub fn position_empty(&mut self, context: &mut Context, args: &[Value]) -> gml::Result<Value> {
        let (x, y) = expect_args!(args, [any, any])?;
        Ok((!self.position_meeting(context, &[gml::ALL.into(), x, y])?.is_truthy()).into())
    }

    pub fn position_meeting(&mut self, context: &mut Context, args: &[Value]) -> gml::Result<Value> {
        let (x, y, object_id) = expect_args!(args, [int, int, int])?;
        let meeting = match object_id {
            gml::SELF => self.check_collision_point(context.this, x, y, true),
            gml::OTHER => self.check_collision_point(context.other, x, y, true),
            gml::ALL => {
                let mut iter = self.instance_list.iter_by_insertion();
                loop {
                    match iter.next(&self.instance_list) {
                        Some(handle) => {
                            if self.check_collision_point(handle, x, y, true) {
                                break true
                            }
                        },
                        None => break false,
                    }
                }
            },
            object_id if object_id < 100000 => {
                if let Some(ids) = self.assets.objects.get_asset(object_id).map(|x| x.children.clone()) {
                    let mut iter = self.instance_list.iter_by_identity(ids);
                    loop {
                        match iter.next(&self.instance_list) {
                            Some(handle) => {
                                if self.check_collision_point(handle, x, y, true) {
                                    break true
                                }
                            },
                            None => break false,
                        }
                    }
                } else {
                    false
                }
            },
            instance_id => {
                if let Some(handle) = self.instance_list.get_by_instid(instance_id) {
                    self.check_collision_point(handle, x, y, true)
                } else {
                    false
                }
            },
        };
        Ok(meeting.into())
    }

    pub fn position_destroy(&mut self, _context: &mut Context, _args: &[Value]) -> gml::Result<Value> {
        // Expected arg count: 2
        unimplemented!("Called unimplemented kernel function position_destroy")
    }

    pub fn position_change(&mut self, _context: &mut Context, _args: &[Value]) -> gml::Result<Value> {
        // Expected arg count: 4
        unimplemented!("Called unimplemented kernel function position_change")
    }

    pub fn instance_deactivate_all(&mut self, context: &mut Context, args: &[Value]) -> gml::Result<Value> {
        let notme = expect_args!(args, [any])?;
        let mut iter = self.instance_list.iter_by_insertion();
        while let Some(handle) = iter.next(&self.instance_list) {
            self.instance_list.deactivate(handle);
        }
        if notme.is_truthy() {
            self.instance_list.activate(context.this);
        }
        Ok(Default::default())
    }

    pub fn instance_deactivate_object(&mut self, context: &mut Context, args: &[Value]) -> gml::Result<Value> {
        let obj = expect_args!(args, [int])?;
        match obj {
            gml::SELF => self.instance_list.deactivate(context.this),
            gml::OTHER => self.instance_list.deactivate(context.other),
            gml::ALL => {
                let mut iter = self.instance_list.iter_by_insertion();
                while let Some(handle) = iter.next(&self.instance_list) {
                    self.instance_list.deactivate(handle);
                }
            },
            obj if obj < 100000 => {
                if let Some(ids) = self.assets.objects.get_asset(obj).map(|x| x.children.clone()) {
                    let mut iter = self.instance_list.iter_by_identity(ids);
                    while let Some(handle) = iter.next(&self.instance_list) {
                        self.instance_list.deactivate(handle);
                    }
                }
            },
            inst_id => {
                if let Some(handle) = self.instance_list.get_by_instid(inst_id) {
                    self.instance_list.deactivate(handle);
                }
            },
        }
        Ok(Default::default())
    }

    pub fn instance_deactivate_region(&mut self, context: &mut Context, args: &[Value]) -> gml::Result<Value> {
        let (left, top, width, height, inside, notme) = expect_args!(args, [real, real, real, real, any, any])?;
        let mut iter = self.instance_list.iter_by_insertion();
        while let Some(handle) = iter.next(&self.instance_list) {
            let inst = self.instance_list.get(handle);
            let mask = self.get_instance_mask_sprite(handle);
            let outside = if mask.is_some() {
                inst.update_bbox(mask);
                left > inst.bbox_right.get().into()
                    || top > inst.bbox_bottom.get().into()
                    || left + width < inst.bbox_left.get().into()
                    || top + height < inst.bbox_top.get().into()
            } else {
                inst.x.get() < left || inst.x.get() > left + width || inst.y.get() < top || inst.y.get() > top + height
            };
            if outside != inside.is_truthy() {
                self.instance_list.deactivate(handle);
            }
        }
        if notme.is_truthy() {
            self.instance_list.activate(context.this);
        }
        Ok(Default::default())
    }

    pub fn instance_activate_all(&mut self, _context: &mut Context, args: &[Value]) -> gml::Result<Value> {
        expect_args!(args, [])?;
        let mut iter = self.instance_list.iter_inactive();
        while let Some(handle) = iter.next(&self.instance_list) {
            self.instance_list.activate(handle);
        }
        Ok(Default::default())
    }

    pub fn instance_activate_object(&mut self, context: &mut Context, args: &[Value]) -> gml::Result<Value> {
        let obj = expect_args!(args, [int])?;
        match obj {
            gml::SELF => self.instance_list.activate(context.this),
            gml::OTHER => self.instance_list.activate(context.other),
            gml::ALL => {
                let mut iter = self.instance_list.iter_inactive();
                while let Some(handle) = iter.next(&self.instance_list) {
                    self.instance_list.activate(handle);
                }
            },
            obj if obj < 100000 => {
                if let Some(ids) = self.assets.objects.get_asset(obj).map(|x| x.children.clone()) {
                    let mut iter = self.instance_list.iter_inactive_by_identity(ids);
                    while let Some(handle) = iter.next(&self.instance_list) {
                        self.instance_list.activate(handle);
                    }
                }
            },
            inst_id => {
                if let Some(handle) = self.instance_list.get_by_instid(inst_id) {
                    self.instance_list.activate(handle);
                }
            },
        }
        Ok(Default::default())
    }

    pub fn instance_activate_region(&mut self, _context: &mut Context, args: &[Value]) -> gml::Result<Value> {
        let (left, top, width, height, inside) = expect_args!(args, [real, real, real, real, any])?;
        let mut iter = self.instance_list.iter_inactive();
        while let Some(handle) = iter.next(&self.instance_list) {
            let inst = self.instance_list.get(handle);
            let mask = self.get_instance_mask_sprite(handle);
            let outside = if mask.is_some() {
                inst.update_bbox(mask);
                left > inst.bbox_right.get().into()
                    || top > inst.bbox_bottom.get().into()
                    || left + width < inst.bbox_left.get().into()
                    || top + height < inst.bbox_top.get().into()
            } else {
                inst.x.get() < left || inst.x.get() > left + width || inst.y.get() < top || inst.y.get() > top + height
            };
            if outside != inside.is_truthy() {
                self.instance_list.activate(handle);
            }
        }
        Ok(Default::default())
    }

    pub fn room_goto(&mut self, _context: &mut Context, args: &[Value]) -> gml::Result<Value> {
        let target = expect_args!(args, [int])?;
        self.scene_change = Some(SceneChange::Room(target));
        Ok(Default::default())
    }

    pub fn room_goto_previous(&mut self, _context: &mut Context, args: &[Value]) -> gml::Result<Value> {
        expect_args!(args, [])?;
        match self
            .room_order
            .iter()
            .position(|x| *x == self.room_id)
            .and_then(|x| x.checked_sub(1))
            .and_then(|x| self.room_order.get(x).copied())
        {
            Some(i) => {
                self.scene_change = Some(SceneChange::Room(i));
                Ok(Default::default())
            },
            None => Err(gml::Error::EndOfRoomOrder),
        }
    }

    pub fn room_goto_next(&mut self, _context: &mut Context, args: &[Value]) -> gml::Result<Value> {
        expect_args!(args, [])?;
        match self.room_order.iter().position(|x| *x == self.room_id).and_then(|x| self.room_order.get(x + 1).copied())
        {
            Some(i) => {
                self.scene_change = Some(SceneChange::Room(i));
                Ok(Default::default())
            },
            None => Err(gml::Error::EndOfRoomOrder),
        }
    }

    pub fn room_previous(&mut self, _context: &mut Context, args: &[Value]) -> gml::Result<Value> {
        let room = expect_args!(args, [int])?;
        Ok(self
            .room_order
            .iter()
            .position(|x| *x == room)
            .and_then(|x| x.checked_sub(1))
            .and_then(|x| self.room_order.get(x).copied())
            .unwrap_or(-1)
            .into())
    }

    pub fn room_next(&mut self, _context: &mut Context, args: &[Value]) -> gml::Result<Value> {
        let room = expect_args!(args, [int])?;
        Ok(self
            .room_order
            .iter()
            .position(|x| *x == room)
            .and_then(|x| self.room_order.get(x + 1).copied())
            .unwrap_or(-1)
            .into())
    }

    pub fn room_restart(&mut self, _context: &mut Context, _args: &[Value]) -> gml::Result<Value> {
        self.scene_change = Some(SceneChange::Room(self.room_id));
        Ok(Default::default())
    }

    pub fn game_end(&mut self, _context: &mut Context, _args: &[Value]) -> gml::Result<Value> {
        self.scene_change = Some(SceneChange::End);
        Ok(Default::default())
    }

    pub fn game_restart(&mut self, _context: &mut Context, _args: &[Value]) -> gml::Result<Value> {
        self.scene_change = Some(SceneChange::Restart);
        Ok(Default::default())
    }

    pub fn game_load(&mut self, _context: &mut Context, _args: &[Value]) -> gml::Result<Value> {
        // Expected arg count: 1
        unimplemented!("Called unimplemented kernel function game_load")
    }

    pub fn game_save(&mut self, _context: &mut Context, _args: &[Value]) -> gml::Result<Value> {
        // Expected arg count: 1
        unimplemented!("Called unimplemented kernel function game_save")
    }

    pub fn transition_define(&mut self, _context: &mut Context, args: &[Value]) -> gml::Result<Value> {
        let (id, script_name) = expect_args!(args, [int, string])?;
        self.user_transitions.insert(id, UserTransition { script_name });
        Ok(Default::default())
    }

    pub fn transition_exists(&mut self, _context: &mut Context, args: &[Value]) -> gml::Result<Value> {
        let transition_id = expect_args!(args, [int])?;
        Ok(self.get_transition(transition_id).is_some().into())
    }

    pub fn sleep(&mut self, _context: &mut Context, args: &[Value]) -> gml::Result<Value> {
        let millis = expect_args!(args, [int])?;
        if millis > 0 {
            datetime::sleep(std::time::Duration::from_millis(millis as u64));
            if let Some(ns) = self.spoofed_time_nanos.as_mut() {
                *ns += (millis as u128) * 1_000_000;
            }
            self.process_window_events();
        }
        Ok(Default::default())
    }

    pub fn yoyo_getplatform(&mut self, _context: &mut Context, _args: &[Value]) -> gml::Result<Value> {
        // Expected arg count: 0
        unimplemented!("Called unimplemented kernel function YoYo_GetPlatform")
    }

    pub fn yoyo_getdevice(&mut self, _context: &mut Context, _args: &[Value]) -> gml::Result<Value> {
        // Expected arg count: 0
        unimplemented!("Called unimplemented kernel function YoYo_GetDevice")
    }

    pub fn yoyo_openurl(&mut self, _context: &mut Context, _args: &[Value]) -> gml::Result<Value> {
        // Expected arg count: 1
        unimplemented!("Called unimplemented kernel function YoYo_OpenURL")
    }

    pub fn yoyo_openurl_ext(&mut self, _context: &mut Context, _args: &[Value]) -> gml::Result<Value> {
        // Expected arg count: 2
        unimplemented!("Called unimplemented kernel function YoYo_OpenURL_ext")
    }

    pub fn yoyo_openurl_full(&mut self, _context: &mut Context, _args: &[Value]) -> gml::Result<Value> {
        // Expected arg count: 3
        unimplemented!("Called unimplemented kernel function YoYo_OpenURL_full")
    }

    pub fn yoyo_getdomain(&mut self, _context: &mut Context, _args: &[Value]) -> gml::Result<Value> {
        // Expected arg count: 0
        unimplemented!("Called unimplemented kernel function YoYo_GetDomain")
    }

    pub fn yoyo_gettimer(&mut self, _context: &mut Context, _args: &[Value]) -> gml::Result<Value> {
        // Expected arg count: 0
        unimplemented!("Called unimplemented kernel function YoYo_GetTimer")
    }

    pub fn yoyo_addvirtualkey(&mut self, _context: &mut Context, _args: &[Value]) -> gml::Result<Value> {
        // Expected arg count: 5
        unimplemented!("Called unimplemented kernel function YoYo_AddVirtualKey")
    }

    pub fn yoyo_deletevirtualkey(&mut self, _context: &mut Context, _args: &[Value]) -> gml::Result<Value> {
        // Expected arg count: 1
        unimplemented!("Called unimplemented kernel function YoYo_DeleteVirtualKey")
    }

    pub fn yoyo_showvirtualkey(&mut self, _context: &mut Context, _args: &[Value]) -> gml::Result<Value> {
        // Expected arg count: 1
        unimplemented!("Called unimplemented kernel function YoYo_ShowVirtualKey")
    }

    pub fn yoyo_hidevirtualkey(&mut self, _context: &mut Context, _args: &[Value]) -> gml::Result<Value> {
        // Expected arg count: 1
        unimplemented!("Called unimplemented kernel function YoYo_HideVirtualKey")
    }

    pub fn yoyo_enablealphablend(&mut self, _context: &mut Context, _args: &[Value]) -> gml::Result<Value> {
        // Expected arg count: 1
        unimplemented!("Called unimplemented kernel function YoYo_EnableAlphaBlend")
    }

    pub fn file_bin_open(&mut self, _context: &mut Context, args: &[Value]) -> gml::Result<Value> {
        let (filename, mode) = expect_args!(args, [string, int])?;
        let (read, write) = match mode {
            0 => (true, false),
            1 => (false, true),
            2 | _ => (true, true),
        };
        match self.file_manager.open(filename.as_ref(), file::Content::Binary, read, write, false) {
            Ok(i) => Ok(i.into()),
            Err(e) => Err(gml::Error::FunctionError("file_bin_open".into(), e.into())),
        }
    }

    pub fn file_bin_rewrite(&mut self, _context: &mut Context, args: &[Value]) -> gml::Result<Value> {
        let handle = expect_args!(args, [int])?;
        match self.file_manager.clear(handle) {
            Ok(()) => Ok(Value::Real(Real::from(0.0))),
            Err(e) => Err(gml::Error::FunctionError("file_bin_close".into(), e.into())),
        }
    }

    pub fn file_bin_close(&mut self, _context: &mut Context, args: &[Value]) -> gml::Result<Value> {
        let handle = expect_args!(args, [int])?;
        match self.file_manager.close(handle, file::Content::Binary) {
            Ok(()) => Ok(Value::Real(Real::from(0.0))),
            Err(e) => Err(gml::Error::FunctionError("file_bin_close".into(), e.into())),
        }
    }

    pub fn file_bin_position(&mut self, _context: &mut Context, args: &[Value]) -> gml::Result<Value> {
        let handle = expect_args!(args, [int])?;
        match self.file_manager.tell(handle) {
            Ok(p) => Ok(f64::from(p as i32).into()),
            Err(e) => Err(gml::Error::FunctionError("file_bin_position".into(), e.into())),
        }
    }

    pub fn file_bin_size(&mut self, _context: &mut Context, args: &[Value]) -> gml::Result<Value> {
        let handle = expect_args!(args, [int])?;
        match self.file_manager.size(handle) {
            Ok(l) => Ok(f64::from(l as i32).into()),
            Err(e) => Err(gml::Error::FunctionError("file_bin_size".into(), e.into())),
        }
    }

    pub fn file_bin_seek(&mut self, _context: &mut Context, args: &[Value]) -> gml::Result<Value> {
        let (handle, pos) = expect_args!(args, [int, int])?;
        match self.file_manager.seek(handle, pos) {
            Ok(()) => Ok(Value::from(0.0)),
            Err(e) => Err(gml::Error::FunctionError("file_bin_seek".into(), e.into())),
        }
    }

    pub fn file_bin_read_byte(&mut self, _context: &mut Context, args: &[Value]) -> gml::Result<Value> {
        let handle = expect_args!(args, [int])?;
        match self.file_manager.read_byte(handle) {
            Ok(b) => Ok(f64::from(b).into()),
            Err(e) => Err(gml::Error::FunctionError("file_bin_read_byte".into(), e.into())),
        }
    }

    pub fn file_bin_write_byte(&mut self, _context: &mut Context, args: &[Value]) -> gml::Result<Value> {
        let (handle, byte) = expect_args!(args, [int, int])?;
        match self.file_manager.write_byte(handle, byte as u8) {
            Ok(()) => Ok(Value::from(0.0)),
            Err(e) => Err(gml::Error::FunctionError("file_bin_write_byte".into(), e.into())),
        }
    }

    pub fn file_text_open_read(&mut self, _context: &mut Context, args: &[Value]) -> gml::Result<Value> {
        let filename = expect_args!(args, [string])?;
        match self.file_manager.open(filename.as_ref(), file::Content::Text, true, false, false) {
            Ok(i) => Ok(i.into()),
            Err(e) => {
                let err_str: String = e.into();
                println!("Warning: file_text_open_read on {} failed: {}", filename, err_str);
                Ok(Value::Real(Real::from(-1.0)))
            },
        }
    }

    pub fn file_text_open_write(&mut self, _context: &mut Context, args: &[Value]) -> gml::Result<Value> {
        let filename = expect_args!(args, [string])?;
        match self.file_manager.open(filename.as_ref(), file::Content::Text, false, true, false) {
            Ok(i) => Ok(i.into()),
            Err(e) => Err(gml::Error::FunctionError("file_text_open_write".into(), e.into())),
        }
    }

    pub fn file_text_open_append(&mut self, _context: &mut Context, args: &[Value]) -> gml::Result<Value> {
        let filename = expect_args!(args, [string])?;
        match self.file_manager.open(filename.as_ref(), file::Content::Text, false, true, true) {
            Ok(i) => Ok(i.into()),
            Err(e) => Err(gml::Error::FunctionError("file_text_open_append".into(), e.into())),
        }
    }

    pub fn file_text_close(&mut self, _context: &mut Context, args: &[Value]) -> gml::Result<Value> {
        let handle = expect_args!(args, [int])?;
        match self.file_manager.close(handle, file::Content::Text) {
            Ok(()) => Ok(Value::Real(Real::from(0.0))),
            Err(e) => Err(gml::Error::FunctionError("file_text_close".into(), e.into())),
        }
    }

    pub fn file_text_read_string(&mut self, _context: &mut Context, args: &[Value]) -> gml::Result<Value> {
        let handle = expect_args!(args, [int])?;
        match self.file_manager.read_string(handle) {
            Ok(s) => Ok(s.into()),
            Err(e) => Err(gml::Error::FunctionError("file_text_read_string".into(), e.into())),
        }
    }

    pub fn file_text_read_real(&mut self, _context: &mut Context, args: &[Value]) -> gml::Result<Value> {
        let handle = expect_args!(args, [int])?;
        match self.file_manager.read_real(handle) {
            Ok(r) => Ok(r.into()),
            Err(e) => Err(gml::Error::FunctionError("file_text_read_real".into(), e.into())),
        }
    }

    pub fn file_text_readln(&mut self, _context: &mut Context, args: &[Value]) -> gml::Result<Value> {
        let handle = expect_args!(args, [int])?;
        match self.file_manager.skip_line(handle) {
            Ok(()) => Ok(Default::default()),
            Err(e) => Err(gml::Error::FunctionError("file_text_readln".into(), e.into())),
        }
    }

    pub fn file_text_eof(&mut self, _context: &mut Context, args: &[Value]) -> gml::Result<Value> {
        let handle = expect_args!(args, [int])?;
        match self.file_manager.is_eof(handle) {
            Ok(res) => Ok(res.into()),
            Err(e) => Err(gml::Error::FunctionError("file_text_eof".into(), e.into())),
        }
    }

    pub fn file_text_eoln(&mut self, _context: &mut Context, args: &[Value]) -> gml::Result<Value> {
        let handle = expect_args!(args, [int])?;
        match self.file_manager.is_eoln(handle) {
            Ok(res) => Ok(res.into()),
            Err(e) => Err(gml::Error::FunctionError("file_text_eoln".into(), e.into())),
        }
    }

    pub fn file_text_write_string(&mut self, _context: &mut Context, args: &[Value]) -> gml::Result<Value> {
        let (handle, text) = expect_args!(args, [int, string])?;
        match self.file_manager.write_string(handle, text.as_ref()) {
            Ok(()) => Ok(Default::default()),
            Err(e) => Err(gml::Error::FunctionError("file_text_write_string".into(), e.into())),
        }
    }

    pub fn file_text_write_real(&mut self, _context: &mut Context, args: &[Value]) -> gml::Result<Value> {
        let (handle, num) = expect_args!(args, [int, real])?;
        let text = if num.fract() == Real::from(0.0) { format!(" {:.0}", num) } else { format!(" {:.6}", num) };
        match self.file_manager.write_string(handle, &text) {
            Ok(()) => Ok(Default::default()),
            Err(e) => Err(gml::Error::FunctionError("file_text_write_real".into(), e.into())),
        }
    }

    pub fn file_text_writeln(&mut self, _context: &mut Context, args: &[Value]) -> gml::Result<Value> {
        let handle = expect_args!(args, [int])?;
        match self.file_manager.write_string(handle, "\r\n") {
            Ok(()) => Ok(Default::default()),
            Err(e) => Err(gml::Error::FunctionError("file_text_writeln".into(), e.into())),
        }
    }

    pub fn file_open_read(&mut self, _context: &mut Context, _args: &[Value]) -> gml::Result<Value> {
        // Expected arg count: 1
        unimplemented!("Called unimplemented kernel function file_open_read")
    }

    pub fn file_open_write(&mut self, _context: &mut Context, _args: &[Value]) -> gml::Result<Value> {
        // Expected arg count: 1
        unimplemented!("Called unimplemented kernel function file_open_write")
    }

    pub fn file_open_append(&mut self, _context: &mut Context, _args: &[Value]) -> gml::Result<Value> {
        // Expected arg count: 1
        unimplemented!("Called unimplemented kernel function file_open_append")
    }

    pub fn file_close(&mut self, _context: &mut Context, _args: &[Value]) -> gml::Result<Value> {
        // Expected arg count: 0
        unimplemented!("Called unimplemented kernel function file_close")
    }

    pub fn file_read_string(&mut self, _context: &mut Context, _args: &[Value]) -> gml::Result<Value> {
        // Expected arg count: 0
        unimplemented!("Called unimplemented kernel function file_read_string")
    }

    pub fn file_read_real(&mut self, _context: &mut Context, _args: &[Value]) -> gml::Result<Value> {
        // Expected arg count: 0
        unimplemented!("Called unimplemented kernel function file_read_real")
    }

    pub fn file_readln(&mut self, _context: &mut Context, _args: &[Value]) -> gml::Result<Value> {
        // Expected arg count: 0
        unimplemented!("Called unimplemented kernel function file_readln")
    }

    pub fn file_eof(&mut self, _context: &mut Context, _args: &[Value]) -> gml::Result<Value> {
        // Expected arg count: 0
        unimplemented!("Called unimplemented kernel function file_eof")
    }

    pub fn file_eoln(&mut self, _context: &mut Context, _args: &[Value]) -> gml::Result<Value> {
        // Expected arg count: 0
        unimplemented!("Called unimplemented kernel function file_eoln")
    }

    pub fn file_write_string(&mut self, _context: &mut Context, _args: &[Value]) -> gml::Result<Value> {
        // Expected arg count: 1
        unimplemented!("Called unimplemented kernel function file_write_string")
    }

    pub fn file_write_real(&mut self, _context: &mut Context, _args: &[Value]) -> gml::Result<Value> {
        // Expected arg count: 1
        unimplemented!("Called unimplemented kernel function file_write_real")
    }

    pub fn file_writeln(&mut self, _context: &mut Context, _args: &[Value]) -> gml::Result<Value> {
        // Expected arg count: 0
        unimplemented!("Called unimplemented kernel function file_writeln")
    }

    pub fn file_exists(&mut self, _context: &mut Context, args: &[Value]) -> gml::Result<Value> {
        expect_args!(args, [any]).map(|x| match x {
            Value::Str(s) => file::file_exists(s.as_ref()).into(),
            Value::Real(_) => gml::FALSE.into(),
        })
    }

    pub fn file_delete(&mut self, _context: &mut Context, args: &[Value]) -> gml::Result<Value> {
        let filename = expect_args!(args, [string])?;
        match file::delete(filename.as_ref()) {
            Ok(()) => Ok(Default::default()),
            Err(e) => Err(gml::Error::FunctionError("file_delete".into(), e.into())),
        }
    }

    pub fn file_rename(&mut self, _context: &mut Context, args: &[Value]) -> gml::Result<Value> {
        let (from, to) = expect_args!(args, [string, string])?;
        if file::rename(from.as_ref(), to.as_ref()).is_err() {
            // Fail silently
            eprintln!("Warning (file_rename): could not rename {} to {}", from, to);
        }
        Ok(Default::default())
    }

    pub fn file_copy(&mut self, _context: &mut Context, args: &[Value]) -> gml::Result<Value> {
        let (from, to) = expect_args!(args, [string, string])?;
        if file::copy(from.as_ref(), to.as_ref()).is_err() {
            // Fail silently
            eprintln!("Warning (file_copy): could not copy {} to {}", from, to);
        }
        Ok(Default::default())
    }

    pub fn directory_exists(&mut self, _context: &mut Context, args: &[Value]) -> gml::Result<Value> {
        expect_args!(args, [any]).map(|x| match x {
            Value::Str(s) => file::dir_exists(s.as_ref()).into(),
            Value::Real(_) => gml::FALSE.into(),
        })
    }

    pub fn directory_create(&mut self, _context: &mut Context, args: &[Value]) -> gml::Result<Value> {
        let path = expect_args!(args, [string])?;
        match file::dir_create(path.as_ref()) {
            Ok(()) => Ok(Default::default()),
            Err(e) => Err(gml::Error::FunctionError("directory_create".into(), e.into())),
        }
    }

    pub fn file_find_first(&mut self, _context: &mut Context, _args: &[Value]) -> gml::Result<Value> {
        // Expected arg count: 2
        unimplemented!("Called unimplemented kernel function file_find_first")
    }

    pub fn file_find_next(&mut self, _context: &mut Context, _args: &[Value]) -> gml::Result<Value> {
        // Expected arg count: 0
        unimplemented!("Called unimplemented kernel function file_find_next")
    }

    pub fn file_find_close(&mut self, _context: &mut Context, _args: &[Value]) -> gml::Result<Value> {
        // Expected arg count: 0
        unimplemented!("Called unimplemented kernel function file_find_close")
    }

    pub fn file_attributes(&mut self, _context: &mut Context, _args: &[Value]) -> gml::Result<Value> {
        // Expected arg count: 2
        unimplemented!("Called unimplemented kernel function file_attributes")
    }

    pub fn filename_name(&mut self, _context: &mut Context, args: &[Value]) -> gml::Result<Value> {
        let full_path = expect_args!(args, [string])?;
        if let Some(name) = full_path.as_ref().rsplitn(2, '\\').next() {
            Ok(name.to_string().into())
        } else {
            Ok(full_path.into())
        }
    }

    pub fn filename_path(&mut self, _context: &mut Context, args: &[Value]) -> gml::Result<Value> {
        let full_path = expect_args!(args, [string])?;
        if let Some(bs) = full_path.as_ref().rfind('\\') {
            Ok(full_path.as_ref()[..bs + 1].to_string().into())
        } else {
            Ok("".to_string().into())
        }
    }

    pub fn filename_dir(&mut self, _context: &mut Context, args: &[Value]) -> gml::Result<Value> {
        let full_path = expect_args!(args, [string])?;
        if let Some(bs) = full_path.as_ref().rfind('\\') {
            Ok(full_path.as_ref()[..bs].to_string().into())
        } else {
            Ok("".to_string().into())
        }
    }

    pub fn filename_drive(&mut self, _context: &mut Context, args: &[Value]) -> gml::Result<Value> {
        let full_path = expect_args!(args, [string])?;
        let drive = full_path.as_ref().chars().take(2).collect::<String>();
        if !drive.starts_with(':') && drive.ends_with(':') { Ok(drive.into()) } else { Ok("".to_string().into()) }
    }

    pub fn filename_ext(&mut self, _context: &mut Context, args: &[Value]) -> gml::Result<Value> {
        let full_path = expect_args!(args, [string])?;
        if let Some(dot) = full_path.as_ref().rfind('.') {
            Ok(full_path.as_ref()[dot..].to_string().into())
        } else {
            Ok("".to_string().into())
        }
    }

    pub fn filename_change_ext(&mut self, _context: &mut Context, args: &[Value]) -> gml::Result<Value> {
        let (full_path, new_ext) = expect_args!(args, [string, string])?;
        let mut new_path = full_path.as_ref().rsplitn(2, '.').last().unwrap_or(full_path.as_ref()).to_string();
        new_path.push_str(new_ext.as_ref());
        Ok(new_path.into())
    }

    pub fn export_include_file(&mut self, _context: &mut Context, _args: &[Value]) -> gml::Result<Value> {
        // Expected arg count: 1
        unimplemented!("Called unimplemented kernel function export_include_file")
    }

    pub fn export_include_file_location(&mut self, _context: &mut Context, _args: &[Value]) -> gml::Result<Value> {
        // Expected arg count: 2
        unimplemented!("Called unimplemented kernel function export_include_file_location")
    }

    pub fn discard_include_file(&mut self, _context: &mut Context, _args: &[Value]) -> gml::Result<Value> {
        // Expected arg count: 1
        unimplemented!("Called unimplemented kernel function discard_include_file")
    }

    pub fn execute_program(&mut self, _context: &mut Context, args: &[Value]) -> gml::Result<Value> {
        let (prog, prog_args, wait) = expect_args!(args, [string, string, any])?;
        // Rust doesn't let you execute a program with just a string, so unescape it manually
        let mut command_array = Vec::new();
        let mut buf = Some(String::new());
        let mut quote_count = 0;
        for c in format!("{} {}", prog, prog_args).replace("\\\"", "\"\"\"").chars() {
            match c {
                '"' => {
                    buf = buf.or(Some("".into()));
                    quote_count += 1;
                    if quote_count > 2 {
                        quote_count = 0;
                        buf.as_mut().unwrap().push('"');
                    }
                },
                c if c.is_whitespace() && quote_count != 1 => {
                    quote_count %= 2;
                    if let Some(s) = buf {
                        command_array.push(s);
                        buf = None;
                    }
                },
                c => {
                    quote_count %= 2;
                    buf = buf.or(Some("".into()));
                    buf.as_mut().unwrap().push(c);
                },
            }
        }
        if let Some(s) = buf {
            command_array.push(s);
        }
        if command_array.is_empty() {
            return Err(gml::Error::FunctionError("execute_program".into(), "Cannot execute an empty string".into()))
        }
        // Actually run the program
        match Command::new(&command_array[0]).args(&command_array[1..]).spawn() {
            Ok(mut child) => {
                if wait.is_truthy() {
                    // wait() closes stdin. This is inaccurate, but Rust doesn't offer an alternative.
                    if let Err(e) = child.wait() {
                        return Err(gml::Error::FunctionError(
                            "execute_program".into(),
                            format!("Cannot wait for {}: {}", prog, e),
                        ))
                    }
                    self.process_window_events();
                }
                Ok(Default::default())
            },
            Err(e) => {
                Err(gml::Error::FunctionError("execute_program".into(), format!("Cannot execute {}: {}", prog, e)))
            },
        }
    }

    pub fn execute_shell(&mut self, _context: &mut Context, _args: &[Value]) -> gml::Result<Value> {
        // Expected arg count: 2
        unimplemented!("Called unimplemented kernel function execute_shell")
    }

    pub fn parameter_count(&mut self, _context: &mut Context, _args: &[Value]) -> gml::Result<Value> {
        // Expected arg count: 0
        unimplemented!("Called unimplemented kernel function parameter_count")
    }

    pub fn parameter_string(&mut self, _context: &mut Context, _args: &[Value]) -> gml::Result<Value> {
        // Expected arg count: 1
        unimplemented!("Called unimplemented kernel function parameter_string")
    }

    pub fn environment_get_variable(&mut self, _context: &mut Context, _args: &[Value]) -> gml::Result<Value> {
        // Expected arg count: 1
        unimplemented!("Called unimplemented kernel function environment_get_variable")
    }

    pub fn registry_write_string(&mut self, _context: &mut Context, _args: &[Value]) -> gml::Result<Value> {
        // Expected arg count: 2
        unimplemented!("Called unimplemented kernel function registry_write_string")
    }

    pub fn registry_write_real(&mut self, _context: &mut Context, _args: &[Value]) -> gml::Result<Value> {
        // Expected arg count: 2
        unimplemented!("Called unimplemented kernel function registry_write_real")
    }

    pub fn registry_read_string(&mut self, _context: &mut Context, _args: &[Value]) -> gml::Result<Value> {
        // Expected arg count: 1
        unimplemented!("Called unimplemented kernel function registry_read_string")
    }

    pub fn registry_read_real(&mut self, _context: &mut Context, _args: &[Value]) -> gml::Result<Value> {
        // Expected arg count: 1
        unimplemented!("Called unimplemented kernel function registry_read_real")
    }

    pub fn registry_exists(&mut self, _context: &mut Context, _args: &[Value]) -> gml::Result<Value> {
        // Expected arg count: 1
        unimplemented!("Called unimplemented kernel function registry_exists")
    }

    pub fn registry_write_string_ext(&mut self, _context: &mut Context, _args: &[Value]) -> gml::Result<Value> {
        // Expected arg count: 3
        unimplemented!("Called unimplemented kernel function registry_write_string_ext")
    }

    pub fn registry_write_real_ext(&mut self, _context: &mut Context, _args: &[Value]) -> gml::Result<Value> {
        // Expected arg count: 3
        unimplemented!("Called unimplemented kernel function registry_write_real_ext")
    }

    pub fn registry_read_string_ext(&mut self, _context: &mut Context, _args: &[Value]) -> gml::Result<Value> {
        // Expected arg count: 2
        unimplemented!("Called unimplemented kernel function registry_read_string_ext")
    }

    pub fn registry_read_real_ext(&mut self, _context: &mut Context, _args: &[Value]) -> gml::Result<Value> {
        // Expected arg count: 2
        unimplemented!("Called unimplemented kernel function registry_read_real_ext")
    }

    pub fn registry_exists_ext(&mut self, _context: &mut Context, _args: &[Value]) -> gml::Result<Value> {
        // Expected arg count: 2
        unimplemented!("Called unimplemented kernel function registry_exists_ext")
    }

    pub fn registry_set_root(&mut self, _context: &mut Context, _args: &[Value]) -> gml::Result<Value> {
        // Expected arg count: 1
        unimplemented!("Called unimplemented kernel function registry_set_root")
    }

    pub fn ini_open(&mut self, _context: &mut Context, args: &[Value]) -> gml::Result<Value> {
        let name = expect_args!(args, [string])?;
        if file::file_exists(name.as_ref()) {
            match ini::Ini::load_from_file(name.as_ref()) {
                Ok(ini) => {
                    self.open_ini = Some((ini, name));
                    Ok(Default::default())
                },
                Err(e) => Err(gml::Error::FunctionError("ini_open".into(), format!("{}", e))),
            }
        } else {
            self.open_ini = Some((ini::Ini::new(), name));
            Ok(Default::default())
        }
    }

    pub fn ini_close(&mut self, _context: &mut Context, args: &[Value]) -> gml::Result<Value> {
        expect_args!(args, [])?;
        match self.open_ini.as_ref() {
            Some((ini, path)) => match ini.write_to_file(path.as_ref()) {
                Ok(()) => {
                    self.open_ini = None;
                    Ok(Default::default())
                },
                Err(e) => Err(gml::Error::FunctionError("ini_close".into(), format!("{}", e))),
            },
            None => Ok(Default::default()),
        }
    }

    pub fn ini_read_string(&mut self, _context: &mut Context, args: &[Value]) -> gml::Result<Value> {
        let (section, key, default) = expect_args!(args, [string, string, string])?;
        match self.open_ini.as_ref() {
            Some((ini, _)) => Ok(ini
                .section(Some(section.as_ref()))
                .and_then(|s| s.get(key))
                .unwrap_or(default.as_ref())
                .to_string()
                .into()),
            None => Err(gml::Error::FunctionError(
                "ini_read_string".into(),
                "Trying to read from undefined INI file".to_string(),
            )),
        }
    }

    pub fn ini_read_real(&mut self, _context: &mut Context, args: &[Value]) -> gml::Result<Value> {
        let (section, key, default) = expect_args!(args, [string, string, real])?;
        match self.open_ini.as_ref() {
            Some((ini, _)) => match ini.section(Some(section.as_ref())).and_then(|s| s.get(key)) {
                Some(val) => match val.parse::<f64>() {
                    Ok(x) => Ok(x.into()),
                    Err(_) => Ok(Default::default()),
                },
                None => Ok(default.into()),
            },
            None => Err(gml::Error::FunctionError(
                "ini_read_real".into(),
                "Trying to read from undefined INI file".to_string(),
            )),
        }
    }

    pub fn ini_write_string(&mut self, _context: &mut Context, args: &[Value]) -> gml::Result<Value> {
        let (section, key, val) = expect_args!(args, [string, string, string])?;
        match self.open_ini.as_mut() {
            Some((ini, _)) => {
                ini.with_section(Some(section.as_ref())).set(key.as_ref(), val.as_ref());
                Ok(Default::default())
            },
            None => Err(gml::Error::FunctionError(
                "ini_write_string".into(),
                "Trying to write to undefined INI file".to_string(),
            )),
        }
    }

    pub fn ini_write_real(&mut self, _context: &mut Context, args: &[Value]) -> gml::Result<Value> {
        let (section, key, val) = expect_args!(args, [string, string, real])?;
        match self.open_ini.as_mut() {
            Some((ini, _)) => {
                ini.with_section(Some(section.as_ref())).set(key.as_ref(), val.to_string());
                Ok(Default::default())
            },
            None => Err(gml::Error::FunctionError(
                "ini_write_real".into(),
                "Trying to write to undefined INI file".to_string(),
            )),
        }
    }

    pub fn ini_key_exists(&mut self, _context: &mut Context, args: &[Value]) -> gml::Result<Value> {
        let (section, key) = expect_args!(args, [string, string])?;
        match self.open_ini.as_ref() {
            Some((ini, _)) => {
                Ok(ini.section(Some(section.as_ref())).map(|s| s.contains_key(key)).unwrap_or(false).into())
            },
            None => Err(gml::Error::FunctionError(
                "ini_key_exists".into(),
                "Trying to read from undefined INI file".to_string(),
            )),
        }
    }

    pub fn ini_section_exists(&mut self, _context: &mut Context, args: &[Value]) -> gml::Result<Value> {
        let section = expect_args!(args, [string])?;
        match self.open_ini.as_ref() {
            Some((ini, _)) => Ok(ini.section(Some(section.as_ref())).is_some().into()),
            None => Err(gml::Error::FunctionError(
                "ini_section_exists".into(),
                "Trying to read from undefined INI file".to_string(),
            )),
        }
    }

    pub fn ini_key_delete(&mut self, _context: &mut Context, args: &[Value]) -> gml::Result<Value> {
        let (section, key) = expect_args!(args, [string, string])?;
        match self.open_ini.as_mut() {
            Some((ini, _)) => {
                ini.delete_from(Some(section.as_ref()), key.as_ref());
                Ok(Default::default())
            },
            None => Err(gml::Error::FunctionError(
                "ini_key_delete".into(),
                "Trying to change undefined INI file".to_string(),
            )),
        }
    }

    pub fn ini_section_delete(&mut self, _context: &mut Context, args: &[Value]) -> gml::Result<Value> {
        let section = expect_args!(args, [string])?;
        match self.open_ini.as_mut() {
            Some((ini, _)) => {
                ini.delete(Some(section.as_ref()));
                Ok(Default::default())
            },
            None => Err(gml::Error::FunctionError(
                "ini_section_delete".into(),
                "Trying to change undefined INI file".to_string(),
            )),
        }
    }

    pub fn disk_free(&mut self, _context: &mut Context, _args: &[Value]) -> gml::Result<Value> {
        unimplemented!("Called unimplemented kernel function disk_free")
    }

    pub fn disk_size(&mut self, _context: &mut Context, _args: &[Value]) -> gml::Result<Value> {
        unimplemented!("Called unimplemented kernel function disk_size")
    }

    pub fn splash_set_caption(&mut self, _context: &mut Context, _args: &[Value]) -> gml::Result<Value> {
        // Expected arg count: 1
        unimplemented!("Called unimplemented kernel function splash_set_caption")
    }

    pub fn splash_set_fullscreen(&mut self, _context: &mut Context, _args: &[Value]) -> gml::Result<Value> {
        // Expected arg count: 1
        unimplemented!("Called unimplemented kernel function splash_set_fullscreen")
    }

    pub fn splash_set_border(&mut self, _context: &mut Context, _args: &[Value]) -> gml::Result<Value> {
        // Expected arg count: 1
        unimplemented!("Called unimplemented kernel function splash_set_border")
    }

    pub fn splash_set_size(&mut self, _context: &mut Context, _args: &[Value]) -> gml::Result<Value> {
        // Expected arg count: 2
        unimplemented!("Called unimplemented kernel function splash_set_size")
    }

    pub fn splash_set_position(&mut self, _context: &mut Context, _args: &[Value]) -> gml::Result<Value> {
        // Expected arg count: 2
        unimplemented!("Called unimplemented kernel function splash_set_position")
    }

    pub fn splash_set_adapt(&mut self, _context: &mut Context, _args: &[Value]) -> gml::Result<Value> {
        // Expected arg count: 1
        unimplemented!("Called unimplemented kernel function splash_set_adapt")
    }

    pub fn splash_set_top(&mut self, _context: &mut Context, _args: &[Value]) -> gml::Result<Value> {
        // Expected arg count: 1
        unimplemented!("Called unimplemented kernel function splash_set_top")
    }

    pub fn splash_set_color(&mut self, _context: &mut Context, _args: &[Value]) -> gml::Result<Value> {
        // Expected arg count: 1
        unimplemented!("Called unimplemented kernel function splash_set_color")
    }

    pub fn splash_set_main(&mut self, _context: &mut Context, _args: &[Value]) -> gml::Result<Value> {
        // Expected arg count: 1
        unimplemented!("Called unimplemented kernel function splash_set_main")
    }

    pub fn splash_set_scale(&mut self, _context: &mut Context, _args: &[Value]) -> gml::Result<Value> {
        // Expected arg count: 1
        unimplemented!("Called unimplemented kernel function splash_set_scale")
    }

    pub fn splash_set_cursor(&mut self, _context: &mut Context, _args: &[Value]) -> gml::Result<Value> {
        // Expected arg count: 1
        unimplemented!("Called unimplemented kernel function splash_set_cursor")
    }

    pub fn splash_set_interrupt(&mut self, _context: &mut Context, _args: &[Value]) -> gml::Result<Value> {
        // Expected arg count: 1
        unimplemented!("Called unimplemented kernel function splash_set_interrupt")
    }

    pub fn splash_set_stop_key(&mut self, _context: &mut Context, _args: &[Value]) -> gml::Result<Value> {
        // Expected arg count: 1
        unimplemented!("Called unimplemented kernel function splash_set_stop_key")
    }

    pub fn splash_set_close_button(&mut self, _context: &mut Context, _args: &[Value]) -> gml::Result<Value> {
        // Expected arg count: 1
        unimplemented!("Called unimplemented kernel function splash_set_close_button")
    }

    pub fn splash_set_stop_mouse(&mut self, _context: &mut Context, _args: &[Value]) -> gml::Result<Value> {
        // Expected arg count: 1
        unimplemented!("Called unimplemented kernel function splash_set_stop_mouse")
    }

    pub fn splash_show_video(&mut self, _context: &mut Context, _args: &[Value]) -> gml::Result<Value> {
        // Expected arg count: 2
        unimplemented!("Called unimplemented kernel function splash_show_video")
    }

    pub fn splash_show_image(&mut self, _context: &mut Context, _args: &[Value]) -> gml::Result<Value> {
        // Expected arg count: 2
        unimplemented!("Called unimplemented kernel function splash_show_image")
    }

    pub fn splash_show_text(&mut self, _context: &mut Context, _args: &[Value]) -> gml::Result<Value> {
        // Expected arg count: 2
        unimplemented!("Called unimplemented kernel function splash_show_text")
    }

    pub fn splash_show_web(&mut self, _context: &mut Context, _args: &[Value]) -> gml::Result<Value> {
        // Expected arg count: 2
        unimplemented!("Called unimplemented kernel function splash_show_web")
    }

    pub fn show_image(&mut self, _context: &mut Context, _args: &[Value]) -> gml::Result<Value> {
        // Expected arg count: 3
        unimplemented!("Called unimplemented kernel function show_image")
    }

    pub fn show_video(&mut self, _context: &mut Context, _args: &[Value]) -> gml::Result<Value> {
        // Expected arg count: 3
        unimplemented!("Called unimplemented kernel function show_video")
    }

    pub fn show_text(&mut self, _context: &mut Context, _args: &[Value]) -> gml::Result<Value> {
        // Expected arg count: 4
        unimplemented!("Called unimplemented kernel function show_text")
    }

    pub fn show_message(&mut self, _context: &mut Context, args: &[Value]) -> gml::Result<Value> {
        let _text = expect_args!(args, [string])?;
        let width = 300;
        let height = 200;

        let clear_colour = Colour::new(1.0, 142.0 / 255.0, 250.0 / 255.0);
        let options = RendererOptions { size: (width, height), vsync: false, interpolate_pixels: false };

        // TODO: this should block as a dialog, not block the entire fucking thread
        // otherwise windows thinks it's not responding or whatever

        let wb = window::WindowBuilder::new().with_size(width, height);
        let mut window = wb.build().map_err(|e| gml::Error::FunctionError("show_message".into(), e))?;
        let mut renderer = Renderer::new((), &options, &window, clear_colour)
            .map_err(|e| gml::Error::FunctionError("show_message".into(), e))?;
        window.set_visible(true);
        renderer.set_vsync(false);

        loop {
            window.process_events();
            if window.close_requested() {
                break
            }

            renderer.finish(width, height, clear_colour);
        }

        // restore renderer
        // self.renderer.set_current(); <- TODO, obviously

        Ok(Default::default())
    }

    pub fn show_question(&mut self, _context: &mut Context, _args: &[Value]) -> gml::Result<Value> {
        // Expected arg count: 1
        unimplemented!("Called unimplemented kernel function show_question")
    }

    pub fn show_error(&mut self, _context: &mut Context, _args: &[Value]) -> gml::Result<Value> {
        // Expected arg count: 2
        unimplemented!("Called unimplemented kernel function show_error")
    }

    pub fn show_info(&mut self, _context: &mut Context, _args: &[Value]) -> gml::Result<Value> {
        // Expected arg count: 0
        unimplemented!("Called unimplemented kernel function show_info")
    }

    pub fn load_info(&mut self, _context: &mut Context, _args: &[Value]) -> gml::Result<Value> {
        // Expected arg count: 1
        unimplemented!("Called unimplemented kernel function load_info")
    }

    pub fn highscore_show(&mut self, _context: &mut Context, _args: &[Value]) -> gml::Result<Value> {
        // Expected arg count: 1
        unimplemented!("Called unimplemented kernel function highscore_show")
    }

    pub fn highscore_set_background(&mut self, _context: &mut Context, _args: &[Value]) -> gml::Result<Value> {
        // Expected arg count: 1
        unimplemented!("Called unimplemented kernel function highscore_set_background")
    }

    pub fn highscore_set_border(&mut self, _context: &mut Context, _args: &[Value]) -> gml::Result<Value> {
        // Expected arg count: 1
        unimplemented!("Called unimplemented kernel function highscore_set_border")
    }

    pub fn highscore_set_font(&mut self, _context: &mut Context, _args: &[Value]) -> gml::Result<Value> {
        // Expected arg count: 3
        unimplemented!("Called unimplemented kernel function highscore_set_font")
    }

    pub fn highscore_set_strings(&mut self, _context: &mut Context, _args: &[Value]) -> gml::Result<Value> {
        // Expected arg count: 3
        unimplemented!("Called unimplemented kernel function highscore_set_strings")
    }

    pub fn highscore_set_colors(&mut self, _context: &mut Context, _args: &[Value]) -> gml::Result<Value> {
        // Expected arg count: 3
        unimplemented!("Called unimplemented kernel function highscore_set_colors")
    }

    pub fn highscore_show_ext(&mut self, _context: &mut Context, _args: &[Value]) -> gml::Result<Value> {
        // Expected arg count: 7
        unimplemented!("Called unimplemented kernel function highscore_show_ext")
    }

    pub fn highscore_clear(&mut self, _context: &mut Context, _args: &[Value]) -> gml::Result<Value> {
        // Expected arg count: 0
        unimplemented!("Called unimplemented kernel function highscore_clear")
    }

    pub fn highscore_add(&mut self, _context: &mut Context, _args: &[Value]) -> gml::Result<Value> {
        // Expected arg count: 2
        unimplemented!("Called unimplemented kernel function highscore_add")
    }

    pub fn highscore_add_current(&mut self, _context: &mut Context, _args: &[Value]) -> gml::Result<Value> {
        // Expected arg count: 0
        unimplemented!("Called unimplemented kernel function highscore_add_current")
    }

    pub fn highscore_value(&mut self, _context: &mut Context, _args: &[Value]) -> gml::Result<Value> {
        // Expected arg count: 1
        unimplemented!("Called unimplemented kernel function highscore_value")
    }

    pub fn highscore_name(&mut self, _context: &mut Context, _args: &[Value]) -> gml::Result<Value> {
        // Expected arg count: 1
        unimplemented!("Called unimplemented kernel function highscore_name")
    }

    pub fn draw_highscore(&mut self, _context: &mut Context, _args: &[Value]) -> gml::Result<Value> {
        // Expected arg count: 4
        unimplemented!("Called unimplemented kernel function draw_highscore")
    }

    pub fn show_message_ext(&mut self, _context: &mut Context, _args: &[Value]) -> gml::Result<Value> {
        // Expected arg count: 4
        unimplemented!("Called unimplemented kernel function show_message_ext")
    }

    pub fn message_background(&mut self, _context: &mut Context, _args: &[Value]) -> gml::Result<Value> {
        // Expected arg count: 1
        //unimplemented!("Called unimplemented kernel function message_background")
        // TODO
        Ok(Default::default())
    }

    pub fn message_button(&mut self, _context: &mut Context, _args: &[Value]) -> gml::Result<Value> {
        // Expected arg count: 1
        //unimplemented!("Called unimplemented kernel function message_button")
        // TODO
        Ok(Default::default())
    }

    pub fn message_alpha(&mut self, _context: &mut Context, _args: &[Value]) -> gml::Result<Value> {
        // Expected arg count: 1
        //unimplemented!("Called unimplemented kernel function message_alpha")
        // TODO
        Ok(Default::default())
    }

    pub fn message_text_font(&mut self, _context: &mut Context, _args: &[Value]) -> gml::Result<Value> {
        // Expected arg count: 4
        //unimplemented!("Called unimplemented kernel function message_text_font")
        // TODO
        Ok(Default::default())
    }

    pub fn message_button_font(&mut self, _context: &mut Context, _args: &[Value]) -> gml::Result<Value> {
        // Expected arg count: 4
        //unimplemented!("Called unimplemented kernel function message_button_font")
        // TODO
        Ok(Default::default())
    }

    pub fn message_input_font(&mut self, _context: &mut Context, _args: &[Value]) -> gml::Result<Value> {
        // Expected arg count: 4
        //unimplemented!("Called unimplemented kernel function message_input_font")
        // TODO
        Ok(Default::default())
    }

    pub fn message_text_charset(&mut self, _context: &mut Context, _args: &[Value]) -> gml::Result<Value> {
        // Expected arg count: 2
        //unimplemented!("Called unimplemented kernel function message_text_charset")
        // TODO
        Ok(Default::default())
    }

    pub fn message_mouse_color(&mut self, _context: &mut Context, _args: &[Value]) -> gml::Result<Value> {
        // Expected arg count: 1
        //unimplemented!("Called unimplemented kernel function message_mouse_color")
        // TODO
        Ok(Default::default())
    }

    pub fn message_input_color(&mut self, _context: &mut Context, _args: &[Value]) -> gml::Result<Value> {
        // Expected arg count: 1
        //unimplemented!("Called unimplemented kernel function message_input_color")
        Ok(Default::default())
    }

    pub fn message_position(&mut self, _context: &mut Context, _args: &[Value]) -> gml::Result<Value> {
        // Expected arg count: 2
        //unimplemented!("Called unimplemented kernel function message_position")
        Ok(Default::default())
    }

    pub fn message_size(&mut self, _context: &mut Context, _args: &[Value]) -> gml::Result<Value> {
        // Expected arg count: 2
        //unimplemented!("Called unimplemented kernel function message_size")
        Ok(Default::default())
    }

    pub fn message_caption(&mut self, _context: &mut Context, _args: &[Value]) -> gml::Result<Value> {
        // Expected arg count: 2
        //unimplemented!("Called unimplemented kernel function message_caption")
        Ok(Default::default())
    }

    pub fn show_menu(&mut self, _context: &mut Context, _args: &[Value]) -> gml::Result<Value> {
        // Expected arg count: 2
        unimplemented!("Called unimplemented kernel function show_menu")
    }

    pub fn show_menu_pos(&mut self, _context: &mut Context, _args: &[Value]) -> gml::Result<Value> {
        // Expected arg count: 4
        unimplemented!("Called unimplemented kernel function show_menu_pos")
    }

    pub fn get_integer(&mut self, _context: &mut Context, _args: &[Value]) -> gml::Result<Value> {
        // Expected arg count: 2
        unimplemented!("Called unimplemented kernel function get_integer")
    }

    pub fn get_string(&mut self, _context: &mut Context, _args: &[Value]) -> gml::Result<Value> {
        // Expected arg count: 2
        unimplemented!("Called unimplemented kernel function get_string")
    }

    pub fn get_color(&mut self, _context: &mut Context, _args: &[Value]) -> gml::Result<Value> {
        // Expected arg count: 1
        unimplemented!("Called unimplemented kernel function get_color")
    }

    pub fn get_open_filename(&mut self, _context: &mut Context, _args: &[Value]) -> gml::Result<Value> {
        // Expected arg count: 2
        unimplemented!("Called unimplemented kernel function get_open_filename")
    }

    pub fn get_save_filename(&mut self, _context: &mut Context, _args: &[Value]) -> gml::Result<Value> {
        // Expected arg count: 2
        unimplemented!("Called unimplemented kernel function get_save_filename")
    }

    pub fn get_directory(&mut self, _context: &mut Context, _args: &[Value]) -> gml::Result<Value> {
        // Expected arg count: 1
        unimplemented!("Called unimplemented kernel function get_directory")
    }

    pub fn get_directory_alt(&mut self, _context: &mut Context, _args: &[Value]) -> gml::Result<Value> {
        // Expected arg count: 2
        unimplemented!("Called unimplemented kernel function get_directory_alt")
    }

    pub fn keyboard_get_numlock(&mut self, _context: &mut Context, args: &[Value]) -> gml::Result<Value> {
        expect_args!(args, [])?;
        Ok(self.input_manager.key_get_numlock().into())
    }

    pub fn keyboard_set_numlock(&mut self, _context: &mut Context, args: &[Value]) -> gml::Result<Value> {
        expect_args!(args, [any]).map(|x| self.input_manager.key_set_numlock(x.is_truthy()))?;
        Ok(Default::default())
    }

    pub fn keyboard_key_press(&mut self, _context: &mut Context, _args: &[Value]) -> gml::Result<Value> {
        // Expected arg count: 1
        unimplemented!("Called unimplemented kernel function keyboard_key_press")
    }

    pub fn keyboard_key_release(&mut self, _context: &mut Context, _args: &[Value]) -> gml::Result<Value> {
        // Expected arg count: 1
        unimplemented!("Called unimplemented kernel function keyboard_key_release")
    }

    pub fn keyboard_set_map(&mut self, _context: &mut Context, _args: &[Value]) -> gml::Result<Value> {
        // Expected arg count: 2
        unimplemented!("Called unimplemented kernel function keyboard_set_map")
    }

    pub fn keyboard_get_map(&mut self, _context: &mut Context, _args: &[Value]) -> gml::Result<Value> {
        // Expected arg count: 1
        unimplemented!("Called unimplemented kernel function keyboard_get_map")
    }

    pub fn keyboard_unset_map(&mut self, _context: &mut Context, _args: &[Value]) -> gml::Result<Value> {
        // Expected arg count: 0
        unimplemented!("Called unimplemented kernel function keyboard_unset_map")
    }

    pub fn keyboard_check(&mut self, _context: &mut Context, args: &[Value]) -> gml::Result<Value> {
        let key = expect_args!(args, [int])?;
        match key {
            k if k < 0 => Ok(gml::FALSE.into()),
            0 => Ok((!self.input_manager.key_check_any()).into()),
            1 => Ok(self.input_manager.key_check_any().into()),
            key => Ok(self.input_manager.key_check(key as usize).into()),
        }
    }

    pub fn keyboard_check_pressed(&mut self, _context: &mut Context, args: &[Value]) -> gml::Result<Value> {
        let key = expect_args!(args, [int])?;
        match key {
            k if k < 0 => Ok(gml::FALSE.into()),
            0 => Ok((!self.input_manager.key_check_any_pressed()).into()),
            1 => Ok(self.input_manager.key_check_any_pressed().into()),
            key => Ok(self.input_manager.key_check_pressed(key as usize).into()),
        }
    }

    pub fn keyboard_check_released(&mut self, _context: &mut Context, args: &[Value]) -> gml::Result<Value> {
        let key = expect_args!(args, [int])?;
        match key {
            k if k < 0 => Ok(gml::FALSE.into()),
            0 => Ok((!self.input_manager.key_check_any_released()).into()),
            1 => Ok(self.input_manager.key_check_any_released().into()),
            key => Ok(self.input_manager.key_check_released(key as usize).into()),
        }
    }

    pub fn keyboard_check_direct(&mut self, _context: &mut Context, args: &[Value]) -> gml::Result<Value> {
        let key = expect_args!(args, [int])?;
        match key {
            k if k < 0 => Ok(gml::FALSE.into()),
            0 => Ok((!self.input_manager.key_check_any()).into()),
            1 => Ok(self.input_manager.key_check_any().into()),
            160 => Ok(self.input_manager.key_check_lshift().into()),
            161 => Ok(self.input_manager.key_check_rshift().into()),
            162 => Ok(self.input_manager.key_check_lctrl().into()),
            163 => Ok(self.input_manager.key_check_rctrl().into()),
            164 => Ok(self.input_manager.key_check_lalt().into()),
            165 => Ok(self.input_manager.key_check_ralt().into()),
            key => Ok(self.input_manager.key_check(key as usize).into()),
        }
    }

    pub fn mouse_check_button(&mut self, _context: &mut Context, args: &[Value]) -> gml::Result<Value> {
        let button = expect_args!(args, [int])?;
        match button {
            -1 => Ok(self.input_manager.mouse_check_any().into()),
            0 => Ok((!self.input_manager.mouse_check_any()).into()),
            1 => Ok(self.input_manager.mouse_check(MouseButton::Left).into()),
            2 => Ok(self.input_manager.mouse_check(MouseButton::Right).into()),
            3 => Ok(self.input_manager.mouse_check(MouseButton::Middle).into()),
            _ => Ok(gml::FALSE.into()),
        }
    }

    pub fn mouse_check_button_pressed(&mut self, _context: &mut Context, args: &[Value]) -> gml::Result<Value> {
        let button = expect_args!(args, [int])?;
        match button {
            -1 => Ok(self.input_manager.mouse_check_any_pressed().into()),
            0 => Ok((!self.input_manager.mouse_check_any_pressed()).into()),
            1 => Ok(self.input_manager.mouse_check_pressed(MouseButton::Left).into()),
            2 => Ok(self.input_manager.mouse_check_pressed(MouseButton::Right).into()),
            3 => Ok(self.input_manager.mouse_check_pressed(MouseButton::Middle).into()),
            _ => Ok(gml::FALSE.into()),
        }
    }

    pub fn mouse_check_button_released(&mut self, _context: &mut Context, args: &[Value]) -> gml::Result<Value> {
        let button = expect_args!(args, [int])?;
        match button {
            -1 => Ok(self.input_manager.mouse_check_any_released().into()),
            0 => Ok((!self.input_manager.mouse_check_any_released()).into()),
            1 => Ok(self.input_manager.mouse_check_released(MouseButton::Left).into()),
            2 => Ok(self.input_manager.mouse_check_released(MouseButton::Right).into()),
            3 => Ok(self.input_manager.mouse_check_released(MouseButton::Middle).into()),
            _ => Ok(gml::FALSE.into()),
        }
    }

    pub fn mouse_wheel_up(&mut self, _context: &mut Context, args: &[Value]) -> gml::Result<Value> {
        expect_args!(args, [])?;
        Ok(self.input_manager.mouse_check_scroll_up().into())
    }

    pub fn mouse_wheel_down(&mut self, _context: &mut Context, args: &[Value]) -> gml::Result<Value> {
        expect_args!(args, [])?;
        Ok(self.input_manager.mouse_check_scroll_down().into())
    }

    pub fn joystick_exists(&mut self, _context: &mut Context, _args: &[Value]) -> gml::Result<Value> {
        // Expected arg count: 1
        //unimplemented!("Called unimplemented kernel function joystick_exists")
        Ok(gml::FALSE.into())
    }

    pub fn joystick_direction(&mut self, _context: &mut Context, _args: &[Value]) -> gml::Result<Value> {
        // Expected arg count: 1
        //unimplemented!("Called unimplemented kernel function joystick_direction")
        Ok(101.into())
    }

    pub fn joystick_name(&mut self, _context: &mut Context, _args: &[Value]) -> gml::Result<Value> {
        // Expected arg count: 1
        //unimplemented!("Called unimplemented kernel function joystick_name")
        Ok("".into())
    }

    pub fn joystick_axes(&mut self, _context: &mut Context, _args: &[Value]) -> gml::Result<Value> {
        // Expected arg count: 1
        //unimplemented!("Called unimplemented kernel function joystick_axes")
        Ok(0.into())
    }

    pub fn joystick_buttons(&mut self, _context: &mut Context, _args: &[Value]) -> gml::Result<Value> {
        // Expected arg count: 1
        //unimplemented!("Called unimplemented kernel function joystick_buttons")
        Ok(0.into())
    }

    pub fn joystick_has_pov(&mut self, _context: &mut Context, _args: &[Value]) -> gml::Result<Value> {
        // Expected arg count: 1
        Ok(gml::FALSE.into())
    }

    pub fn joystick_check_button(&mut self, _context: &mut Context, _args: &[Value]) -> gml::Result<Value> {
        // Expected arg count: 2
        //unimplemented!("Called unimplemented kernel function joystick_check_button")
        Ok(gml::FALSE.into())
    }

    pub fn joystick_xpos(&mut self, _context: &mut Context, _args: &[Value]) -> gml::Result<Value> {
        // Expected arg count: 1
        //unimplemented!("Called unimplemented kernel function joystick_xpos")
        Ok(0.into())
    }

    pub fn joystick_ypos(&mut self, _context: &mut Context, _args: &[Value]) -> gml::Result<Value> {
        // Expected arg count: 1
        //unimplemented!("Called unimplemented kernel function joystick_ypos")
        Ok(0.into())
    }

    pub fn joystick_zpos(&mut self, _context: &mut Context, _args: &[Value]) -> gml::Result<Value> {
        // Expected arg count: 1
        //unimplemented!("Called unimplemented kernel function joystick_zpos")
        Ok(0.into())
    }

    pub fn joystick_rpos(&mut self, _context: &mut Context, _args: &[Value]) -> gml::Result<Value> {
        // Expected arg count: 1
        //unimplemented!("Called unimplemented kernel function joystick_rpos")
        Ok(0.into())
    }

    pub fn joystick_upos(&mut self, _context: &mut Context, _args: &[Value]) -> gml::Result<Value> {
        // Expected arg count: 1
        //unimplemented!("Called unimplemented kernel function joystick_upos")
        Ok(0.into())
    }

    pub fn joystick_vpos(&mut self, _context: &mut Context, _args: &[Value]) -> gml::Result<Value> {
        // Expected arg count: 1
        //unimplemented!("Called unimplemented kernel function joystick_vpos")
        Ok(0.into())
    }

    pub fn joystick_pov(&mut self, _context: &mut Context, _args: &[Value]) -> gml::Result<Value> {
        // Expected arg count: 1
        //unimplemented!("Called unimplemented kernel function joystick_pov")
        Ok((-1).into())
    }

    pub fn keyboard_clear(&mut self, _context: &mut Context, args: &[Value]) -> gml::Result<Value> {
        let key = expect_args!(args, [int])?;
        self.process_window_events();
        if key > 0 {
            self.input_manager.key_clear(key as usize);
        }
        Ok(Default::default())
    }

    pub fn mouse_clear(&mut self, _context: &mut Context, _args: &[Value]) -> gml::Result<Value> {
        // Expected arg count: 1
        unimplemented!("Called unimplemented kernel function mouse_clear")
    }

    pub fn io_clear(&mut self, _context: &mut Context, _args: &[Value]) -> gml::Result<Value> {
        self.process_window_events();
        self.input_manager.clear();
        Ok(Default::default())
    }

    pub fn io_handle(&mut self, _context: &mut Context, _args: &[Value]) -> gml::Result<Value> {
        self.process_window_events();
        Ok(Default::default())
    }

    pub fn keyboard_wait(&mut self, _context: &mut Context, _args: &[Value]) -> gml::Result<Value> {
        // Expected arg count: 0
        unimplemented!("Called unimplemented kernel function keyboard_wait")
    }

    pub fn mouse_wait(&mut self, _context: &mut Context, _args: &[Value]) -> gml::Result<Value> {
        // Expected arg count: 0
        unimplemented!("Called unimplemented kernel function mouse_wait")
    }

    pub fn mplay_init_ipx(&mut self, _context: &mut Context, _args: &[Value]) -> gml::Result<Value> {
        // Expected arg count: 0
        unimplemented!("Called unimplemented kernel function mplay_init_ipx")
    }

    pub fn mplay_init_tcpip(&mut self, _context: &mut Context, _args: &[Value]) -> gml::Result<Value> {
        // Expected arg count: 1
        unimplemented!("Called unimplemented kernel function mplay_init_tcpip")
    }

    pub fn mplay_init_modem(&mut self, _context: &mut Context, _args: &[Value]) -> gml::Result<Value> {
        // Expected arg count: 2
        unimplemented!("Called unimplemented kernel function mplay_init_modem")
    }

    pub fn mplay_init_serial(&mut self, _context: &mut Context, _args: &[Value]) -> gml::Result<Value> {
        // Expected arg count: 5
        unimplemented!("Called unimplemented kernel function mplay_init_serial")
    }

    pub fn mplay_connect_status(&mut self, _context: &mut Context, _args: &[Value]) -> gml::Result<Value> {
        // Expected arg count: 0
        unimplemented!("Called unimplemented kernel function mplay_connect_status")
    }

    pub fn mplay_end(&mut self, _context: &mut Context, _args: &[Value]) -> gml::Result<Value> {
        // Expected arg count: 0
        unimplemented!("Called unimplemented kernel function mplay_end")
    }

    pub fn mplay_session_mode(&mut self, _context: &mut Context, _args: &[Value]) -> gml::Result<Value> {
        // Expected arg count: 1
        unimplemented!("Called unimplemented kernel function mplay_session_mode")
    }

    pub fn mplay_session_create(&mut self, _context: &mut Context, _args: &[Value]) -> gml::Result<Value> {
        // Expected arg count: 3
        unimplemented!("Called unimplemented kernel function mplay_session_create")
    }

    pub fn mplay_session_find(&mut self, _context: &mut Context, _args: &[Value]) -> gml::Result<Value> {
        // Expected arg count: 0
        unimplemented!("Called unimplemented kernel function mplay_session_find")
    }

    pub fn mplay_session_name(&mut self, _context: &mut Context, _args: &[Value]) -> gml::Result<Value> {
        // Expected arg count: 1
        unimplemented!("Called unimplemented kernel function mplay_session_name")
    }

    pub fn mplay_session_join(&mut self, _context: &mut Context, _args: &[Value]) -> gml::Result<Value> {
        // Expected arg count: 2
        unimplemented!("Called unimplemented kernel function mplay_session_join")
    }

    pub fn mplay_session_status(&mut self, _context: &mut Context, _args: &[Value]) -> gml::Result<Value> {
        // Expected arg count: 0
        unimplemented!("Called unimplemented kernel function mplay_session_status")
    }

    pub fn mplay_session_end(&mut self, _context: &mut Context, _args: &[Value]) -> gml::Result<Value> {
        // Expected arg count: 0
        unimplemented!("Called unimplemented kernel function mplay_session_end")
    }

    pub fn mplay_player_find(&mut self, _context: &mut Context, _args: &[Value]) -> gml::Result<Value> {
        // Expected arg count: 0
        unimplemented!("Called unimplemented kernel function mplay_player_find")
    }

    pub fn mplay_player_name(&mut self, _context: &mut Context, _args: &[Value]) -> gml::Result<Value> {
        // Expected arg count: 1
        unimplemented!("Called unimplemented kernel function mplay_player_name")
    }

    pub fn mplay_player_id(&mut self, _context: &mut Context, _args: &[Value]) -> gml::Result<Value> {
        // Expected arg count: 1
        unimplemented!("Called unimplemented kernel function mplay_player_id")
    }

    pub fn mplay_data_write(&mut self, _context: &mut Context, _args: &[Value]) -> gml::Result<Value> {
        // Expected arg count: 2
        unimplemented!("Called unimplemented kernel function mplay_data_write")
    }

    pub fn mplay_data_read(&mut self, _context: &mut Context, _args: &[Value]) -> gml::Result<Value> {
        // Expected arg count: 1
        unimplemented!("Called unimplemented kernel function mplay_data_read")
    }

    pub fn mplay_data_mode(&mut self, _context: &mut Context, _args: &[Value]) -> gml::Result<Value> {
        // Expected arg count: 1
        unimplemented!("Called unimplemented kernel function mplay_data_mode")
    }

    pub fn mplay_message_send(&mut self, _context: &mut Context, _args: &[Value]) -> gml::Result<Value> {
        // Expected arg count: 3
        unimplemented!("Called unimplemented kernel function mplay_message_send")
    }

    pub fn mplay_message_send_guaranteed(&mut self, _context: &mut Context, _args: &[Value]) -> gml::Result<Value> {
        // Expected arg count: 3
        unimplemented!("Called unimplemented kernel function mplay_message_send_guaranteed")
    }

    pub fn mplay_message_receive(&mut self, _context: &mut Context, _args: &[Value]) -> gml::Result<Value> {
        // Expected arg count: 1
        unimplemented!("Called unimplemented kernel function mplay_message_receive")
    }

    pub fn mplay_message_id(&mut self, _context: &mut Context, _args: &[Value]) -> gml::Result<Value> {
        // Expected arg count: 0
        unimplemented!("Called unimplemented kernel function mplay_message_id")
    }

    pub fn mplay_message_value(&mut self, _context: &mut Context, _args: &[Value]) -> gml::Result<Value> {
        // Expected arg count: 0
        unimplemented!("Called unimplemented kernel function mplay_message_value")
    }

    pub fn mplay_message_player(&mut self, _context: &mut Context, _args: &[Value]) -> gml::Result<Value> {
        // Expected arg count: 0
        unimplemented!("Called unimplemented kernel function mplay_message_player")
    }

    pub fn mplay_message_name(&mut self, _context: &mut Context, _args: &[Value]) -> gml::Result<Value> {
        // Expected arg count: 0
        unimplemented!("Called unimplemented kernel function mplay_message_name")
    }

    pub fn mplay_message_count(&mut self, _context: &mut Context, _args: &[Value]) -> gml::Result<Value> {
        // Expected arg count: 1
        unimplemented!("Called unimplemented kernel function mplay_message_count")
    }

    pub fn mplay_message_clear(&mut self, _context: &mut Context, _args: &[Value]) -> gml::Result<Value> {
        // Expected arg count: 1
        unimplemented!("Called unimplemented kernel function mplay_message_clear")
    }

    pub fn mplay_ipaddress(&mut self, _context: &mut Context, _args: &[Value]) -> gml::Result<Value> {
        // Expected arg count: 0
        unimplemented!("Called unimplemented kernel function mplay_ipaddress")
    }

    pub fn event_inherited(&mut self, context: &mut Context, args: &[Value]) -> gml::Result<Value> {
        expect_args!(args, [])?;
        let parent = self
            .assets
            .objects
            .get_asset(context.event_object)
            .ok_or(gml::Error::NonexistentAsset(asset::Type::Object, context.event_object))?
            .parent_index;
        if parent >= 0 {
            self.run_instance_event(
                context.event_type,
                context.event_number as _,
                context.this,
                context.other,
                Some(parent),
            )?;
        }
        Ok(Default::default())
    }

    pub fn event_perform(&mut self, context: &mut Context, args: &[Value]) -> gml::Result<Value> {
        let (event_type, event_number) = expect_args!(args, [int, int])?;
        self.run_instance_event(event_type as _, event_number as _, context.this, context.other, None)?;
        Ok(Default::default())
    }

    pub fn event_user(&mut self, context: &mut Context, args: &[Value]) -> gml::Result<Value> {
        let number = expect_args!(args, [int])?;
        if number >= 0 && number <= 15 {
            self.run_instance_event(7, (10 + number) as _, context.this, context.other, None)?;
        }
        Ok(Default::default())
    }

    pub fn event_perform_object(&mut self, context: &mut Context, args: &[Value]) -> gml::Result<Value> {
        let (object, event_type, event_number) = expect_args!(args, [int, int, int])?;
        self.run_instance_event(event_type as _, event_number as _, context.this, context.other, Some(object))?;
        Ok(Default::default())
    }

    pub fn external_define(&mut self, _context: &mut Context, args: &[Value]) -> gml::Result<Value> {
        if let (Some(dll_name), Some(fn_name), Some(call_conv), Some(res_type), Some(argnumb)) =
            (args.get(0), args.get(1), args.get(2), args.get(3), args.get(4))
        {
            let dll_name = RCStr::from(dll_name.clone());
            let fn_name = RCStr::from(fn_name.clone());
            let call_conv = match call_conv.round() {
                0 => external::CallConv::Cdecl,
                _ => external::CallConv::Stdcall,
            };
            let res_type = match res_type.round() {
                0 => external::DLLValueType::Real,
                _ => external::DLLValueType::Str,
            };
            let argnumb = argnumb.round();
            if args.len() as i32 != 5 + argnumb {
                return Err(gml::Error::WrongArgumentCount(5 + argnumb.max(5) as usize, args.len()))
            }
            let arg_types = args[5..]
                .iter()
                .map(|v| match v.round() {
                    0 => external::DLLValueType::Real,
                    _ => external::DLLValueType::Str,
                })
                .collect::<Vec<_>>();
            self.externals.push(Some(
                external::External::new(
                    external::DefineInfo { dll_name, fn_name, call_conv, res_type, arg_types },
                    self.play_type == PlayType::Record,
                )
                .map_err(|e| gml::Error::FunctionError("external_define".into(), e))?,
            ));
            Ok((self.externals.len() - 1).into())
        } else {
            Err(gml::Error::WrongArgumentCount(5, args.len()))
        }
    }

    pub fn external_call(&mut self, _context: &mut Context, args: &[Value]) -> gml::Result<Value> {
        if let Some(id) = args.get(0) {
            let id = id.round();
            if let Some(external) = self.externals.get_asset(id) {
                return external.call(&args[1..])
            }
        }
        Ok(Default::default())
    }

    pub fn external_free(&mut self, _context: &mut Context, args: &[Value]) -> gml::Result<Value> {
        let dll_name = expect_args!(args, [string])?;
        for e_opt in self.externals.iter_mut() {
            if let Some(e) = e_opt {
                if e.info.dll_name.as_ref().eq_ignore_ascii_case(dll_name.as_ref()) {
                    drop(e);
                    *e_opt = None;
                }
            }
        }
        Ok(Default::default())
    }

    pub fn get_function_address(&mut self, _context: &mut Context, _args: &[Value]) -> gml::Result<Value> {
        // Expected arg count: 1
        unimplemented!("Called unimplemented kernel function get_function_address")
    }

    pub fn external_define0(&mut self, _context: &mut Context, _args: &[Value]) -> gml::Result<Value> {
        // Expected arg count: 3
        unimplemented!("Called unimplemented kernel function external_define0")
    }

    pub fn external_call0(&mut self, _context: &mut Context, _args: &[Value]) -> gml::Result<Value> {
        // Expected arg count: 1
        unimplemented!("Called unimplemented kernel function external_call0")
    }

    pub fn external_define1(&mut self, _context: &mut Context, _args: &[Value]) -> gml::Result<Value> {
        // Expected arg count: 4
        unimplemented!("Called unimplemented kernel function external_define1")
    }

    pub fn external_call1(&mut self, _context: &mut Context, _args: &[Value]) -> gml::Result<Value> {
        // Expected arg count: 2
        unimplemented!("Called unimplemented kernel function external_call1")
    }

    pub fn external_define2(&mut self, _context: &mut Context, _args: &[Value]) -> gml::Result<Value> {
        // Expected arg count: 5
        unimplemented!("Called unimplemented kernel function external_define2")
    }

    pub fn external_call2(&mut self, _context: &mut Context, _args: &[Value]) -> gml::Result<Value> {
        // Expected arg count: 3
        unimplemented!("Called unimplemented kernel function external_call2")
    }

    pub fn external_define3(&mut self, _context: &mut Context, _args: &[Value]) -> gml::Result<Value> {
        // Expected arg count: 6
        unimplemented!("Called unimplemented kernel function external_define3")
    }

    pub fn external_call3(&mut self, _context: &mut Context, _args: &[Value]) -> gml::Result<Value> {
        // Expected arg count: 4
        unimplemented!("Called unimplemented kernel function external_call3")
    }

    pub fn external_define4(&mut self, _context: &mut Context, _args: &[Value]) -> gml::Result<Value> {
        // Expected arg count: 7
        unimplemented!("Called unimplemented kernel function external_define4")
    }

    pub fn external_call4(&mut self, _context: &mut Context, _args: &[Value]) -> gml::Result<Value> {
        // Expected arg count: 5
        unimplemented!("Called unimplemented kernel function external_call4")
    }

    pub fn external_define5(&mut self, _context: &mut Context, _args: &[Value]) -> gml::Result<Value> {
        // Expected arg count: 3
        unimplemented!("Called unimplemented kernel function external_define5")
    }

    pub fn external_call5(&mut self, _context: &mut Context, _args: &[Value]) -> gml::Result<Value> {
        // Expected arg count: 6
        unimplemented!("Called unimplemented kernel function external_call5")
    }

    pub fn external_define6(&mut self, _context: &mut Context, _args: &[Value]) -> gml::Result<Value> {
        // Expected arg count: 3
        unimplemented!("Called unimplemented kernel function external_define6")
    }

    pub fn external_call6(&mut self, _context: &mut Context, _args: &[Value]) -> gml::Result<Value> {
        // Expected arg count: 7
        unimplemented!("Called unimplemented kernel function external_call6")
    }

    pub fn external_define7(&mut self, _context: &mut Context, _args: &[Value]) -> gml::Result<Value> {
        // Expected arg count: 3
        unimplemented!("Called unimplemented kernel function external_define7")
    }

    pub fn external_call7(&mut self, _context: &mut Context, _args: &[Value]) -> gml::Result<Value> {
        // Expected arg count: 8
        unimplemented!("Called unimplemented kernel function external_call7")
    }

    pub fn external_define8(&mut self, _context: &mut Context, _args: &[Value]) -> gml::Result<Value> {
        // Expected arg count: 3
        unimplemented!("Called unimplemented kernel function external_define8")
    }

    pub fn external_call8(&mut self, _context: &mut Context, _args: &[Value]) -> gml::Result<Value> {
        // Expected arg count: 9
        unimplemented!("Called unimplemented kernel function external_call8")
    }

    pub fn execute_string(&mut self, context: &mut Context, args: &[Value]) -> gml::Result<Value> {
        if let Some(Value::Str(code)) = args.get(0) {
            match self.compiler.compile(code.as_ref()) {
                Ok(instrs) => {
                    let mut new_args: [Value; 16] = Default::default();
                    for (src, dest) in args[1..].iter().zip(new_args.iter_mut()) {
                        *dest = src.clone();
                    }
                    let mut new_context = Context {
                        arguments: new_args,
                        locals: DummyFieldHolder::new(),
                        return_value: Default::default(),
                        ..*context
                    };
                    self.execute(&instrs, &mut new_context)?;
                    Ok(new_context.return_value)
                },
                Err(e) => Err(gml::Error::FunctionError("execute_string".into(), e.message)),
            }
        } else {
            // eg execute_string(42) - does nothing, returns 0
            Ok(Default::default())
        }
    }

    pub fn execute_file(&mut self, context: &mut Context, args: &[Value]) -> gml::Result<Value> {
        if let Some(Value::Str(path)) = args.get(0) {
            let mut new_args: [Value; 16] = Default::default();
            for (src, dest) in args.iter().zip(new_args.iter_mut()) {
                *dest = src.clone();
            }
            match std::fs::read_to_string(path.to_string()) {
                Ok(code) => {
                    new_args[0] = code.into();
                    self.execute_string(context, &new_args)
                },
                Err(e) => Err(gml::Error::FunctionError("execute_file".into(), format!("{}", e))),
            }
        } else {
            Err(gml::Error::FunctionError("execute_file".into(), "Trying to execute a number.".to_string()))
        }
    }

    pub fn window_handle(&mut self, _context: &mut Context, args: &[Value]) -> gml::Result<Value> {
        expect_args!(args, [])?;
        return Ok(self.window.window_handle().into())
    }

    pub fn show_debug_message(&mut self, _context: &mut Context, args: &[Value]) -> gml::Result<Value> {
        let message = expect_args!(args, [any])?;
        println!("{}", message.repr());
        Ok(Default::default())
    }

    pub fn set_program_priority(&mut self, _context: &mut Context, _args: &[Value]) -> gml::Result<Value> {
        // Expected arg count: 1
        unimplemented!("Called unimplemented kernel function set_program_priority")
    }

    pub fn set_application_title(&mut self, _context: &mut Context, _args: &[Value]) -> gml::Result<Value> {
        // In GM8, the game is made out of two windows. One is the one you see, and its caption is
        // managed by room_caption and (somewhat) window_set_caption. The other's caption is set by
        // set_application_title, and its caption only shows up in the taskbar and task manager.
        // The emulator only uses one window, and emulating this behaviour isn't possible with just
        // one window, so emulating set_application_title isn't possible.
        // It's a write-only attribute, so simply making it a NOP doesn't hurt anything.
        Ok(Default::default())
    }

    pub fn variable_global_exists(&mut self, _context: &mut Context, args: &[Value]) -> gml::Result<Value> {
        let identifier = expect_args!(args, [string])?;
        if let Some(var) = mappings::get_instance_variable_by_name(identifier.as_ref()) {
            Ok(self.globals.vars.contains_key(var).into())
        } else {
            let field_id = self.compiler.get_field_id(identifier.as_ref());
            Ok(self.globals.fields.contains_key(&field_id).into())
        }
    }

    pub fn variable_global_get(&mut self, context: &mut Context, args: &[Value]) -> gml::Result<Value> {
        let identifier = expect_args!(args, [any])?;
        self.variable_global_array_get(context, &[identifier, 0.into()])
    }

    pub fn variable_global_array_get(&mut self, _context: &mut Context, args: &[Value]) -> gml::Result<Value> {
        let (identifier, index) = expect_args!(args, [string, int])?;
        let index = index as u32;
        if let Some(var) = mappings::get_instance_variable_by_name(identifier.as_ref()) {
            Ok(self.globals.vars.get(var).and_then(|x| x.get(index)).unwrap_or_default())
        } else {
            let field_id = self.compiler.get_field_id(identifier.as_ref());
            Ok(self.globals.fields.get(&field_id).and_then(|x| x.get(index)).unwrap_or_default())
        }
    }

    pub fn variable_global_array2_get(&mut self, context: &mut Context, args: &[Value]) -> gml::Result<Value> {
        let (identifier, index1, index2) = expect_args!(args, [any, int, int])?;
        self.variable_global_array_get(context, &[identifier, ((index1 * 32000) + index2).into()])
    }

    pub fn variable_global_set(&mut self, context: &mut Context, args: &[Value]) -> gml::Result<Value> {
        let (identifier, value) = expect_args!(args, [any, any])?;
        self.variable_global_array_set(context, &[identifier, 0.into(), value])
    }

    pub fn variable_global_array_set(&mut self, _context: &mut Context, args: &[Value]) -> gml::Result<Value> {
        let (identifier, index, value) = expect_args!(args, [string, int, any])?;
        let index = index as u32;
        if let Some(var) = mappings::get_instance_variable_by_name(identifier.as_ref()) {
            if let Some(field) = self.globals.vars.get_mut(var) {
                field.set(index, value);
            } else {
                self.globals.vars.insert(*var, Field::new(index, value));
            }
        } else {
            let field_id = self.compiler.get_field_id(identifier.as_ref());
            if let Some(field) = self.globals.fields.get_mut(&field_id) {
                field.set(index, value);
            } else {
                self.globals.fields.insert(field_id, Field::new(index, value));
            }
        }
        Ok(Default::default())
    }

    pub fn variable_global_array2_set(&mut self, context: &mut Context, args: &[Value]) -> gml::Result<Value> {
        let (identifier, index1, index2, value) = expect_args!(args, [any, int, int, any])?;
        self.variable_global_array_get(context, &[identifier, ((index1 * 32000) + index2).into(), value])
    }

    pub fn variable_local_exists(&mut self, context: &mut Context, args: &[Value]) -> gml::Result<Value> {
        let identifier = expect_args!(args, [string])?;
        if mappings::get_instance_variable_by_name(identifier.as_ref()).is_some() {
            Ok(gml::TRUE.into())
        } else {
            let instance = self.instance_list.get(context.this);
            let field_id = self.compiler.get_field_id(identifier.as_ref());
            Ok(instance.fields.borrow().contains_key(&field_id).into())
        }
    }

    pub fn variable_local_get(&mut self, context: &mut Context, args: &[Value]) -> gml::Result<Value> {
        let identifier = expect_args!(args, [any])?;
        self.variable_local_array_get(context, &[identifier, 0.into()])
    }

    pub fn variable_local_array_get(&mut self, context: &mut Context, args: &[Value]) -> gml::Result<Value> {
        let (identifier, index) = expect_args!(args, [string, int])?;
        let index = index as u32;
        if let Some(var) = mappings::get_instance_variable_by_name(identifier.as_ref()) {
            self.get_instance_var(context.this, var, index, context)
        } else {
            let instance = self.instance_list.get(context.this);
            let field_id = self.compiler.get_field_id(identifier.as_ref());
            Ok(instance.fields.borrow().get(&field_id).and_then(|x| x.get(index)).unwrap_or_default())
        }
    }

    pub fn variable_local_array2_get(&mut self, context: &mut Context, args: &[Value]) -> gml::Result<Value> {
        let (identifier, index1, index2) = expect_args!(args, [any, int, int])?;
        self.variable_local_array_get(context, &[identifier, ((index1 * 32000) + index2).into()])
    }

    pub fn variable_local_set(&mut self, context: &mut Context, args: &[Value]) -> gml::Result<Value> {
        let (identifier, value) = expect_args!(args, [any, any])?;
        self.variable_local_array_set(context, &[identifier, 0.into(), value])
    }

    pub fn variable_local_array_set(&mut self, context: &mut Context, args: &[Value]) -> gml::Result<Value> {
        let (identifier, index, value) = expect_args!(args, [string, int, any])?;
        let index = index as u32;
        if let Some(var) = mappings::get_instance_variable_by_name(identifier.as_ref()) {
            self.set_instance_var(context.this, var, index, value, context)?;
        } else {
            let mut fields = self.instance_list.get(context.this).fields.borrow_mut();
            let field_id = self.compiler.get_field_id(identifier.as_ref());
            if let Some(field) = fields.get_mut(&field_id) {
                field.set(index, value);
            } else {
                fields.insert(field_id, Field::new(index, value));
            }
        }
        Ok(Default::default())
    }

    pub fn variable_local_array2_set(&mut self, context: &mut Context, args: &[Value]) -> gml::Result<Value> {
        let (identifier, index1, index2, value) = expect_args!(args, [any, int, int, any])?;
        self.variable_global_array_get(context, &[identifier, ((index1 * 32000) + index2).into(), value])
    }

    pub fn clipboard_has_text(&mut self, _context: &mut Context, _args: &[Value]) -> gml::Result<Value> {
        // Expected arg count: 0
        unimplemented!("Called unimplemented kernel function clipboard_has_text")
    }

    pub fn clipboard_set_text(&mut self, _context: &mut Context, _args: &[Value]) -> gml::Result<Value> {
        // Expected arg count: 1
        unimplemented!("Called unimplemented kernel function clipboard_set_text")
    }

    pub fn clipboard_get_text(&mut self, _context: &mut Context, _args: &[Value]) -> gml::Result<Value> {
        // Expected arg count: 0
        unimplemented!("Called unimplemented kernel function clipboard_get_text")
    }

    pub fn date_current_datetime(&mut self, _context: &mut Context, _args: &[Value]) -> gml::Result<Value> {
        Ok(DateTime::now_or_nanos(self.spoofed_time_nanos).into())
    }

    pub fn date_current_date(&mut self, _context: &mut Context, _args: &[Value]) -> gml::Result<Value> {
        Ok(DateTime::now_or_nanos(self.spoofed_time_nanos).date().into())
    }

    pub fn date_current_time(&mut self, _context: &mut Context, _args: &[Value]) -> gml::Result<Value> {
        Ok(DateTime::now_or_nanos(self.spoofed_time_nanos).time().into())
    }

    pub fn date_create_datetime(&mut self, _context: &mut Context, args: &[Value]) -> gml::Result<Value> {
        let (year, month, day, hour, minute, second) = expect_args!(args, [int, int, int, int, int, int])?;
        Ok(DateTime::from_ymd(year, month, day)
            .and_then(|d| DateTime::from_hms(hour, minute, second).map(|t| Real::from(d) + t.into()))
            .unwrap_or(0.into())
            .into())
    }

    pub fn date_create_date(&mut self, _context: &mut Context, args: &[Value]) -> gml::Result<Value> {
        let (year, month, day) = expect_args!(args, [int, int, int])?;
        Ok(DateTime::from_ymd(year, month, day).map(Real::from).unwrap_or(0.into()).into())
    }

    pub fn date_create_time(&mut self, _context: &mut Context, args: &[Value]) -> gml::Result<Value> {
        let (hour, minute, second) = expect_args!(args, [int, int, int])?;
        Ok(DateTime::from_hms(hour, minute, second).map(Real::from).unwrap_or(0.into()).into())
    }

    pub fn date_valid_datetime(&mut self, _context: &mut Context, args: &[Value]) -> gml::Result<Value> {
        let (year, month, day, hour, minute, second) = expect_args!(args, [int, int, int, int, int, int])?;
        Ok(DateTime::from_ymd(year, month, day).and_then(|_| DateTime::from_hms(hour, minute, second)).is_some().into())
    }

    pub fn date_valid_date(&mut self, _context: &mut Context, _args: &[Value]) -> gml::Result<Value> {
        // Expected arg count: 3
        unimplemented!("Called unimplemented kernel function date_valid_date")
    }

    pub fn date_valid_time(&mut self, _context: &mut Context, _args: &[Value]) -> gml::Result<Value> {
        // Expected arg count: 3
        unimplemented!("Called unimplemented kernel function date_valid_time")
    }

    pub fn date_inc_year(&mut self, _context: &mut Context, _args: &[Value]) -> gml::Result<Value> {
        // Expected arg count: 2
        unimplemented!("Called unimplemented kernel function date_inc_year")
    }

    pub fn date_inc_month(&mut self, _context: &mut Context, _args: &[Value]) -> gml::Result<Value> {
        // Expected arg count: 2
        unimplemented!("Called unimplemented kernel function date_inc_month")
    }

    pub fn date_inc_week(&mut self, _context: &mut Context, _args: &[Value]) -> gml::Result<Value> {
        // Expected arg count: 2
        unimplemented!("Called unimplemented kernel function date_inc_week")
    }

    pub fn date_inc_day(&mut self, _context: &mut Context, _args: &[Value]) -> gml::Result<Value> {
        // Expected arg count: 2
        unimplemented!("Called unimplemented kernel function date_inc_day")
    }

    pub fn date_inc_hour(&mut self, _context: &mut Context, _args: &[Value]) -> gml::Result<Value> {
        // Expected arg count: 2
        unimplemented!("Called unimplemented kernel function date_inc_hour")
    }

    pub fn date_inc_minute(&mut self, _context: &mut Context, _args: &[Value]) -> gml::Result<Value> {
        // Expected arg count: 2
        unimplemented!("Called unimplemented kernel function date_inc_minute")
    }

    pub fn date_inc_second(&mut self, _context: &mut Context, _args: &[Value]) -> gml::Result<Value> {
        // Expected arg count: 2
        unimplemented!("Called unimplemented kernel function date_inc_second")
    }

    pub fn date_get_year(&mut self, _context: &mut Context, args: &[Value]) -> gml::Result<Value> {
        let datetime = expect_args!(args, [real])?;
        Ok(DateTime::from(datetime).year().into())
    }

    pub fn date_get_month(&mut self, _context: &mut Context, args: &[Value]) -> gml::Result<Value> {
        let datetime = expect_args!(args, [real])?;
        Ok(DateTime::from(datetime).month().into())
    }

    pub fn date_get_week(&mut self, _context: &mut Context, args: &[Value]) -> gml::Result<Value> {
        let datetime = expect_args!(args, [real])?;
        Ok(DateTime::from(datetime).week().into())
    }

    pub fn date_get_day(&mut self, _context: &mut Context, args: &[Value]) -> gml::Result<Value> {
        let datetime = expect_args!(args, [real])?;
        Ok(DateTime::from(datetime).day().into())
    }

    pub fn date_get_hour(&mut self, _context: &mut Context, args: &[Value]) -> gml::Result<Value> {
        let datetime = expect_args!(args, [real])?;
        Ok(DateTime::from(datetime).hour().into())
    }

    pub fn date_get_minute(&mut self, _context: &mut Context, args: &[Value]) -> gml::Result<Value> {
        let datetime = expect_args!(args, [real])?;
        Ok(DateTime::from(datetime).minute().into())
    }

    pub fn date_get_second(&mut self, _context: &mut Context, args: &[Value]) -> gml::Result<Value> {
        let datetime = expect_args!(args, [real])?;
        Ok(DateTime::from(datetime).second().into())
    }

    pub fn date_get_weekday(&mut self, _context: &mut Context, args: &[Value]) -> gml::Result<Value> {
        let datetime = expect_args!(args, [real])?;
        Ok(DateTime::from(datetime).weekday().into())
    }

    pub fn date_get_day_of_year(&mut self, _context: &mut Context, _args: &[Value]) -> gml::Result<Value> {
        // Expected arg count: 1
        unimplemented!("Called unimplemented kernel function date_get_day_of_year")
    }

    pub fn date_get_hour_of_year(&mut self, _context: &mut Context, _args: &[Value]) -> gml::Result<Value> {
        // Expected arg count: 1
        unimplemented!("Called unimplemented kernel function date_get_hour_of_year")
    }

    pub fn date_get_minute_of_year(&mut self, _context: &mut Context, _args: &[Value]) -> gml::Result<Value> {
        // Expected arg count: 1
        unimplemented!("Called unimplemented kernel function date_get_minute_of_year")
    }

    pub fn date_get_second_of_year(&mut self, _context: &mut Context, _args: &[Value]) -> gml::Result<Value> {
        // Expected arg count: 1
        unimplemented!("Called unimplemented kernel function date_get_second_of_year")
    }

    pub fn date_year_span(&mut self, _context: &mut Context, _args: &[Value]) -> gml::Result<Value> {
        // Expected arg count: 2
        unimplemented!("Called unimplemented kernel function date_year_span")
    }

    pub fn date_month_span(&mut self, _context: &mut Context, _args: &[Value]) -> gml::Result<Value> {
        // Expected arg count: 2
        unimplemented!("Called unimplemented kernel function date_month_span")
    }

    pub fn date_week_span(&mut self, _context: &mut Context, _args: &[Value]) -> gml::Result<Value> {
        // Expected arg count: 2
        unimplemented!("Called unimplemented kernel function date_week_span")
    }

    pub fn date_day_span(&mut self, _context: &mut Context, _args: &[Value]) -> gml::Result<Value> {
        // Expected arg count: 2
        unimplemented!("Called unimplemented kernel function date_day_span")
    }

    pub fn date_hour_span(&mut self, _context: &mut Context, _args: &[Value]) -> gml::Result<Value> {
        // Expected arg count: 2
        unimplemented!("Called unimplemented kernel function date_hour_span")
    }

    pub fn date_minute_span(&mut self, _context: &mut Context, _args: &[Value]) -> gml::Result<Value> {
        // Expected arg count: 2
        unimplemented!("Called unimplemented kernel function date_minute_span")
    }

    pub fn date_second_span(&mut self, _context: &mut Context, _args: &[Value]) -> gml::Result<Value> {
        // Expected arg count: 2
        unimplemented!("Called unimplemented kernel function date_second_span")
    }

    pub fn date_compare_datetime(&mut self, _context: &mut Context, _args: &[Value]) -> gml::Result<Value> {
        // Expected arg count: 2
        unimplemented!("Called unimplemented kernel function date_compare_datetime")
    }

    pub fn date_compare_date(&mut self, _context: &mut Context, _args: &[Value]) -> gml::Result<Value> {
        // Expected arg count: 2
        unimplemented!("Called unimplemented kernel function date_compare_date")
    }

    pub fn date_compare_time(&mut self, _context: &mut Context, _args: &[Value]) -> gml::Result<Value> {
        // Expected arg count: 2
        unimplemented!("Called unimplemented kernel function date_compare_time")
    }

    pub fn date_date_of(&mut self, _context: &mut Context, _args: &[Value]) -> gml::Result<Value> {
        // Expected arg count: 1
        unimplemented!("Called unimplemented kernel function date_date_of")
    }

    pub fn date_time_of(&mut self, _context: &mut Context, _args: &[Value]) -> gml::Result<Value> {
        // Expected arg count: 1
        unimplemented!("Called unimplemented kernel function date_time_of")
    }

    pub fn date_datetime_string(&mut self, _context: &mut Context, _args: &[Value]) -> gml::Result<Value> {
        // Expected arg count: 1
        unimplemented!("Called unimplemented kernel function date_datetime_string")
    }

    pub fn date_date_string(&mut self, _context: &mut Context, _args: &[Value]) -> gml::Result<Value> {
        // Expected arg count: 1
        unimplemented!("Called unimplemented kernel function date_date_string")
    }

    pub fn date_time_string(&mut self, _context: &mut Context, _args: &[Value]) -> gml::Result<Value> {
        // Expected arg count: 1
        unimplemented!("Called unimplemented kernel function date_time_string")
    }

    pub fn date_days_in_month(&mut self, _context: &mut Context, _args: &[Value]) -> gml::Result<Value> {
        // Expected arg count: 1
        unimplemented!("Called unimplemented kernel function date_days_in_month")
    }

    pub fn date_days_in_year(&mut self, _context: &mut Context, _args: &[Value]) -> gml::Result<Value> {
        // Expected arg count: 1
        unimplemented!("Called unimplemented kernel function date_days_in_year")
    }

    pub fn date_leap_year(&mut self, _context: &mut Context, _args: &[Value]) -> gml::Result<Value> {
        // Expected arg count: 1
        unimplemented!("Called unimplemented kernel function date_leap_year")
    }

    pub fn date_is_today(&mut self, _context: &mut Context, _args: &[Value]) -> gml::Result<Value> {
        // Expected arg count: 1
        unimplemented!("Called unimplemented kernel function date_is_today")
    }

    pub fn sprite_name(&mut self, context: &mut Context, args: &[Value]) -> gml::Result<Value> {
        self.sprite_get_name(context, args)
    }

    pub fn sprite_exists(&mut self, _context: &mut Context, args: &[Value]) -> gml::Result<Value> {
        let sprite = expect_args!(args, [int])?;
        Ok(self.assets.sprites.get_asset(sprite).is_some().into())
    }

    pub fn sprite_get_name(&mut self, _context: &mut Context, args: &[Value]) -> gml::Result<Value> {
        let sprite = expect_args!(args, [int])?;
        if let Some(sprite) = self.assets.sprites.get_asset(sprite) {
            Ok(sprite.name.to_string().into())
        } else {
            Ok("<undefined>".into())
        }
    }

    pub fn sprite_get_number(&mut self, _context: &mut Context, args: &[Value]) -> gml::Result<Value> {
        let sprite = expect_args!(args, [int])?;
        if let Some(sprite) = self.assets.sprites.get_asset(sprite) {
            Ok(sprite.frames.len().into())
        } else {
            Ok(Value::Real(Real::from(-1.0)))
        }
    }

    pub fn sprite_get_width(&mut self, _context: &mut Context, args: &[Value]) -> gml::Result<Value> {
        let sprite = expect_args!(args, [int])?;
        if let Some(sprite) = self.assets.sprites.get_asset(sprite) {
            Ok(sprite.width.into())
        } else {
            Ok(Value::Real(Real::from(-1.0)))
        }
    }

    pub fn sprite_get_height(&mut self, _context: &mut Context, args: &[Value]) -> gml::Result<Value> {
        let sprite = expect_args!(args, [int])?;
        if let Some(sprite) = self.assets.sprites.get_asset(sprite) {
            Ok(sprite.height.into())
        } else {
            Ok(Value::Real(Real::from(-1.0)))
        }
    }

    pub fn sprite_get_xoffset(&mut self, _context: &mut Context, args: &[Value]) -> gml::Result<Value> {
        let sprite = expect_args!(args, [int])?;
        if let Some(sprite) = self.assets.sprites.get_asset(sprite) {
            Ok(sprite.origin_x.into())
        } else {
            Ok(Value::Real(Real::from(-1.0)))
        }
    }

    pub fn sprite_get_yoffset(&mut self, _context: &mut Context, args: &[Value]) -> gml::Result<Value> {
        let sprite = expect_args!(args, [int])?;
        if let Some(sprite) = self.assets.sprites.get_asset(sprite) {
            Ok(sprite.origin_y.into())
        } else {
            Ok(Value::Real(Real::from(-1.0)))
        }
    }

    pub fn sprite_get_bbox_left(&mut self, _context: &mut Context, args: &[Value]) -> gml::Result<Value> {
        let sprite = expect_args!(args, [int])?;
        if let Some(sprite) = self.assets.sprites.get_asset(sprite) {
            Ok(sprite.bbox_left.into())
        } else {
            Ok(Value::Real(Real::from(-1.0)))
        }
    }

    pub fn sprite_get_bbox_right(&mut self, _context: &mut Context, args: &[Value]) -> gml::Result<Value> {
        let sprite = expect_args!(args, [int])?;
        if let Some(sprite) = self.assets.sprites.get_asset(sprite) {
            Ok(sprite.bbox_right.into())
        } else {
            Ok(Value::Real(Real::from(-1.0)))
        }
    }

    pub fn sprite_get_bbox_top(&mut self, _context: &mut Context, args: &[Value]) -> gml::Result<Value> {
        let sprite = expect_args!(args, [int])?;
        if let Some(sprite) = self.assets.sprites.get_asset(sprite) {
            Ok(sprite.bbox_top.into())
        } else {
            Ok(Value::Real(Real::from(-1.0)))
        }
    }

    pub fn sprite_get_bbox_bottom(&mut self, _context: &mut Context, args: &[Value]) -> gml::Result<Value> {
        let sprite = expect_args!(args, [int])?;
        if let Some(sprite) = self.assets.sprites.get_asset(sprite) {
            Ok(sprite.bbox_bottom.into())
        } else {
            Ok(Value::Real(Real::from(-1.0)))
        }
    }

    pub fn sprite_set_offset(&mut self, _context: &mut Context, _args: &[Value]) -> gml::Result<Value> {
        // Expected arg count: 3
        unimplemented!("Called unimplemented kernel function sprite_set_offset")
    }

    pub fn sprite_set_alpha_from_sprite(&mut self, _context: &mut Context, _args: &[Value]) -> gml::Result<Value> {
        // Expected arg count: 2
        unimplemented!("Called unimplemented kernel function sprite_set_alpha_from_sprite")
    }

    pub fn sprite_create_from_screen(&mut self, _context: &mut Context, args: &[Value]) -> gml::Result<Value> {
        let (x, y, width, height, removeback, smooth, origin_x, origin_y) =
            expect_args!(args, [int, int, int, int, any, any, int, int])?;
        // i know we're downloading the thing and reuploading it instead of doing it all in one go
        // but we need the pixel data to make the colliders
        let x = x.max(0);
        let y = y.max(0);
        let (window_width, window_height) = self.window.get_inner_size();
        let width = width.min(window_width as i32 - x);
        let height = height.min(window_height as i32 - y);
        self.renderer.flush_queue();
        let rgb = self.renderer.get_pixels(x, y, width, height);
        // it comes out as upside-down rgb so flip it and convert it to rgba
        let mut rgba = Vec::with_capacity((width * height * 4) as usize);
        for row in rgb.chunks((width * 3) as usize).rev() {
            for col in row.chunks(3) {
                rgba.extend_from_slice(col);
                rgba.push(255);
            }
        }
        let mut image = RgbaImage::from_vec(width as _, height as _, rgba).unwrap();
        asset::sprite::process_image(&mut image, removeback.is_truthy(), smooth.is_truthy());
        let colliders = asset::sprite::make_colliders(std::slice::from_ref(&image), false);
        let frames = vec![asset::sprite::Frame {
            width: width as _,
            height: height as _,
            atlas_ref: self
                .renderer
                .upload_sprite(image.into_raw().into_boxed_slice(), width, height, origin_x, origin_y)
                .map_err(|e| gml::Error::FunctionError("sprite_create_from_screen".into(), e.into()))?,
        }];
        let sprite_id = self.assets.sprites.len();
        self.assets.sprites.push(Some(Box::new(asset::Sprite {
            name: format!("__newsprite{}", sprite_id).into(),
            frames,
            bbox_left: colliders[0].bbox_left,
            bbox_right: colliders[0].bbox_right,
            bbox_top: colliders[0].bbox_top,
            bbox_bottom: colliders[0].bbox_bottom,
            colliders: colliders,
            width: width as _,
            height: height as _,
            origin_x,
            origin_y,
            per_frame_colliders: false,
        })));
        Ok(sprite_id.into())
    }

    pub fn sprite_add_from_screen(&mut self, _context: &mut Context, args: &[Value]) -> gml::Result<Value> {
        let (sprite_id, x, y, width, height, removeback, smooth) =
            expect_args!(args, [int, int, int, int, int, any, any])?;
        if let Some(sprite) = self.assets.sprites.get_asset_mut(sprite_id) {
            // get image
            let x = x.max(0);
            let y = y.max(0);
            let (window_width, window_height) = self.window.get_inner_size();
            let width = width.min(window_width as i32 - x);
            let height = height.min(window_height as i32 - y);
            self.renderer.flush_queue();
            let rgb = self.renderer.get_pixels(x, y, width, height);
            // it comes out as upside-down rgb so flip it and convert it to rgba
            let mut rgba = Vec::with_capacity((width * height * 4) as usize);
            for row in rgb.chunks((width * 3) as usize).rev() {
                for col in row.chunks(3) {
                    rgba.extend_from_slice(col);
                    rgba.push(255);
                }
            }
            let mut image = RgbaImage::from_vec(width as _, height as _, rgba).unwrap();
            asset::sprite::process_image(&mut image, removeback.is_truthy(), smooth.is_truthy());
            asset::sprite::scale(&mut image, sprite.width, sprite.height);
            // generate collision
            let mut images = Vec::with_capacity(sprite.frames.len() + 1);
            // can't use .map() because closures cause borrowing issues
            for f in sprite.frames.iter() {
                images.push(
                    RgbaImage::from_vec(f.width, f.height, self.renderer.dump_sprite(&f.atlas_ref).into_vec()).unwrap(),
                );
            }
            images.push(image);
            let sprite = self.assets.sprites.get_asset_mut(sprite_id).unwrap();
            sprite.colliders = asset::sprite::make_colliders(&images, sprite.per_frame_colliders);
            sprite.bbox_left = sprite.colliders.iter().map(|c| c.bbox_left).min().unwrap();
            sprite.bbox_top = sprite.colliders.iter().map(|c| c.bbox_top).min().unwrap();
            sprite.bbox_right = sprite.colliders.iter().map(|c| c.bbox_right).max().unwrap();
            sprite.bbox_bottom = sprite.colliders.iter().map(|c| c.bbox_bottom).max().unwrap();
            // upload frame
            let image = images.pop().unwrap();
            sprite.frames.push(asset::sprite::Frame {
                width: sprite.width as _,
                height: sprite.height as _,
                atlas_ref: self
                    .renderer
                    .upload_sprite(
                        image.into_raw().into_boxed_slice(),
                        sprite.width as _,
                        sprite.height as _,
                        sprite.origin_x,
                        sprite.origin_y,
                    )
                    .map_err(|e| gml::Error::FunctionError("sprite_add_from_surface".into(), e.into()))?,
            });
            Ok(Default::default())
        } else {
            Err(gml::Error::NonexistentAsset(asset::Type::Sprite, sprite_id))
        }
    }

    pub fn sprite_create_from_surface(&mut self, _context: &mut Context, args: &[Value]) -> gml::Result<Value> {
        let (surf_id, x, y, width, height, removeback, smooth, origin_x, origin_y) =
            expect_args!(args, [int, int, int, int, int, any, any, int, int])?;
        if self.surface_target == Some(surf_id) {
            self.renderer.flush_queue();
        }
        if let Some(surf) = self.surfaces.get_asset(surf_id) {
            let x = x.max(0);
            let y = y.max(0);
            let width = width.min(surf.width as i32 - x);
            let height = height.min(surf.height as i32 - y);
            let rgba = self.renderer.dump_sprite_part(&surf.atlas_ref, x, y, width, height);
            let mut image = RgbaImage::from_vec(width as _, height as _, rgba.into_vec()).unwrap();
            asset::sprite::process_image(&mut image, removeback.is_truthy(), smooth.is_truthy());
            let colliders = asset::sprite::make_colliders(std::slice::from_ref(&image), false);
            let frames = vec![asset::sprite::Frame {
                width: width as _,
                height: height as _,
                atlas_ref: self
                    .renderer
                    .upload_sprite(image.into_raw().into_boxed_slice(), width, height, origin_x, origin_y)
                    .map_err(|e| gml::Error::FunctionError("sprite_create_from_screen".into(), e.into()))?,
            }];
            let sprite_id = self.assets.sprites.len();
            self.assets.sprites.push(Some(Box::new(asset::Sprite {
                name: format!("__newsprite{}", sprite_id).into(),
                frames,
                bbox_left: colliders[0].bbox_left,
                bbox_right: colliders[0].bbox_right,
                bbox_top: colliders[0].bbox_top,
                bbox_bottom: colliders[0].bbox_bottom,
                colliders: colliders,
                width: width as _,
                height: height as _,
                origin_x,
                origin_y,
                per_frame_colliders: false,
            })));
            Ok(sprite_id.into())
        } else {
            Err(gml::Error::FunctionError(
                "sprite_create_from_surface".into(),
                format!("Surface {} does not exist", surf_id),
            ))
        }
    }

    pub fn sprite_add_from_surface(&mut self, _context: &mut Context, args: &[Value]) -> gml::Result<Value> {
        let (sprite_id, surf_id, x, y, width, height, removeback, smooth) =
            expect_args!(args, [int, int, int, int, int, int, any, any])?;
        if let Some(sprite) = self.assets.sprites.get_asset_mut(sprite_id) {
            if let Some(surf) = self.surfaces.get_asset(surf_id) {
                // get image
                let x = x.max(0);
                let y = y.max(0);
                let width = width.min(surf.width as i32 - x);
                let height = height.min(surf.height as i32 - y);
                let rgba = self.renderer.dump_sprite_part(&surf.atlas_ref, x, y, width, height);
                let mut image = RgbaImage::from_vec(width as _, height as _, rgba.into_vec()).unwrap();
                asset::sprite::process_image(&mut image, removeback.is_truthy(), smooth.is_truthy());
                asset::sprite::scale(&mut image, sprite.width, sprite.height);
                // generate collision
                let mut images = Vec::with_capacity(sprite.frames.len() + 1);
                // can't use .map() because closures cause borrowing issues
                for f in sprite.frames.iter() {
                    images.push(
                        RgbaImage::from_vec(f.width, f.height, self.renderer.dump_sprite(&f.atlas_ref).into_vec())
                            .unwrap(),
                    );
                }
                images.push(image);
                let sprite = self.assets.sprites.get_asset_mut(sprite_id).unwrap();
                sprite.colliders = asset::sprite::make_colliders(&images, sprite.per_frame_colliders);
                sprite.bbox_left = sprite.colliders.iter().map(|c| c.bbox_left).min().unwrap();
                sprite.bbox_top = sprite.colliders.iter().map(|c| c.bbox_top).min().unwrap();
                sprite.bbox_right = sprite.colliders.iter().map(|c| c.bbox_right).max().unwrap();
                sprite.bbox_bottom = sprite.colliders.iter().map(|c| c.bbox_bottom).max().unwrap();
                // upload frame
                let image = images.pop().unwrap();
                sprite.frames.push(asset::sprite::Frame {
                    width: sprite.width as _,
                    height: sprite.height as _,
                    atlas_ref: self
                        .renderer
                        .upload_sprite(
                            image.into_raw().into_boxed_slice(),
                            sprite.width as _,
                            sprite.height as _,
                            sprite.origin_x,
                            sprite.origin_y,
                        )
                        .map_err(|e| gml::Error::FunctionError("sprite_add_from_surface".into(), e.into()))?,
                });
                Ok(Default::default())
            } else {
                Err(gml::Error::FunctionError(
                    "sprite_create_from_surface".into(),
                    format!("Surface {} does not exist", surf_id),
                ))
            }
        } else {
            Err(gml::Error::NonexistentAsset(asset::Type::Sprite, sprite_id))
        }
    }

    pub fn sprite_add(&mut self, _context: &mut Context, args: &[Value]) -> gml::Result<Value> {
        let (fname, imgnumb, removeback, smooth, origin_x, origin_y) =
            expect_args!(args, [string, int, any, any, int, int])?;
        let imgnumb = imgnumb.max(1) as usize;
        // will need a different case for loading animated gifs but those aren't supported yet
        if fname.as_ref()[fname.as_ref().len() - 4..].eq_ignore_ascii_case(".gif") {
            return Err(gml::Error::FunctionError(
                "sprite_add".into(),
                "Loading GIF animations is not yet supported.".into(),
            ))
        }
        let mut images = file::load_image_strip(fname.as_ref(), imgnumb)
            .map_err(|e| gml::Error::FunctionError("sprite_add".into(), e.into()))?;
        for image in images.iter_mut() {
            asset::sprite::process_image(image, removeback.is_truthy(), smooth.is_truthy());
        }
        let (width, height) = images[0].dimensions();
        // make colliders
        let colliders = asset::sprite::make_colliders(&images, false);
        // collect atlas refs
        // yes i know it's a new texture for every frame like in gm8 but it's fine
        let frames = images
            .drain(..)
            .map(|i| {
                Ok(asset::sprite::Frame {
                    width,
                    height,
                    atlas_ref: self
                        .renderer
                        .upload_sprite(i.into_raw().into_boxed_slice(), width as _, height as _, origin_x, origin_y)
                        .map_err(|e| gml::Error::FunctionError("sprite_add".into(), e.into()))?,
                })
            })
            .collect::<gml::Result<_>>()?;
        let sprite_id = self.assets.sprites.len();
        self.assets.sprites.push(Some(Box::new(asset::Sprite {
            name: format!("__newsprite{}", sprite_id).into(),
            frames,
            bbox_left: colliders[0].bbox_left,
            bbox_right: colliders[0].bbox_right,
            bbox_top: colliders[0].bbox_top,
            bbox_bottom: colliders[0].bbox_bottom,
            colliders,
            width,
            height,
            origin_x,
            origin_y,
            per_frame_colliders: false,
        })));
        Ok(sprite_id.into())
    }

    pub fn sprite_replace(&mut self, _context: &mut Context, _args: &[Value]) -> gml::Result<Value> {
        // Expected arg count: 7
        unimplemented!("Called unimplemented kernel function sprite_replace")
    }

    pub fn sprite_add_sprite(&mut self, _context: &mut Context, _args: &[Value]) -> gml::Result<Value> {
        // Expected arg count: 1
        unimplemented!("Called unimplemented kernel function sprite_add_sprite")
    }

    pub fn sprite_replace_sprite(&mut self, _context: &mut Context, _args: &[Value]) -> gml::Result<Value> {
        // Expected arg count: 2
        unimplemented!("Called unimplemented kernel function sprite_replace_sprite")
    }

    pub fn sprite_delete(&mut self, _context: &mut Context, args: &[Value]) -> gml::Result<Value> {
        let sprite_id = expect_args!(args, [int])?;
        if let Some(sprite) = self.assets.sprites.get_asset(sprite_id) {
            for frame in &sprite.frames {
                self.renderer.delete_sprite(frame.atlas_ref);
            }
        } else {
            return Err(gml::Error::FunctionError(
                "sprite_delete".into(),
                "Trying to delete non-existing background".into(),
            ))
        }
        self.assets.sprites[sprite_id as usize] = None;
        Ok(Default::default())
    }

    pub fn sprite_duplicate(&mut self, _context: &mut Context, _args: &[Value]) -> gml::Result<Value> {
        // Expected arg count: 1
        unimplemented!("Called unimplemented kernel function sprite_duplicate")
    }

    pub fn sprite_assign(&mut self, _context: &mut Context, _args: &[Value]) -> gml::Result<Value> {
        // Expected arg count: 2
        unimplemented!("Called unimplemented kernel function sprite_assign")
    }

    pub fn sprite_merge(&mut self, _context: &mut Context, _args: &[Value]) -> gml::Result<Value> {
        // Expected arg count: 2
        unimplemented!("Called unimplemented kernel function sprite_merge")
    }

    pub fn sprite_save(&mut self, _context: &mut Context, args: &[Value]) -> gml::Result<Value> {
        let (sprite_id, subimg, fname) = expect_args!(args, [int, int, string])?;
        if let Some(sprite) = self.assets.sprites.get_asset(sprite_id) {
            let image_index = subimg % sprite.frames.len() as i32;
            if let Some(atlas_ref) = sprite.frames.get(image_index as usize).map(|x| &x.atlas_ref) {
                // get RGBA
                if let Err(e) = file::save_image(
                    fname.as_ref(),
                    atlas_ref.w as u32,
                    atlas_ref.h as u32,
                    self.renderer.dump_sprite(atlas_ref),
                ) {
                    return Err(gml::Error::FunctionError("sprite_save".into(), e.into()))
                }
            }
        }
        Ok(Default::default())
    }

    pub fn sprite_save_strip(&mut self, _context: &mut Context, _args: &[Value]) -> gml::Result<Value> {
        // Expected arg count: 2
        unimplemented!("Called unimplemented kernel function sprite_save_strip")
    }

    pub fn sprite_collision_mask(&mut self, _context: &mut Context, _args: &[Value]) -> gml::Result<Value> {
        // Expected arg count: 9
        unimplemented!("Called unimplemented kernel function sprite_collision_mask")
    }

    pub fn sprite_set_cache_size(&mut self, _context: &mut Context, _args: &[Value]) -> gml::Result<Value> {
        // Expected arg count: 2
        unimplemented!("Called unimplemented kernel function sprite_set_cache_size")
    }

    pub fn sprite_set_cache_size_ext(&mut self, _context: &mut Context, _args: &[Value]) -> gml::Result<Value> {
        // Expected arg count: 3
        unimplemented!("Called unimplemented kernel function sprite_set_cache_size_ext")
    }

    pub fn background_name(&mut self, context: &mut Context, args: &[Value]) -> gml::Result<Value> {
        self.background_get_name(context, args)
    }

    pub fn background_exists(&mut self, _context: &mut Context, args: &[Value]) -> gml::Result<Value> {
        let background_id = expect_args!(args, [int])?;
        Ok(self.assets.backgrounds.get_asset(background_id).is_some().into())
    }

    pub fn background_get_name(&mut self, _context: &mut Context, args: &[Value]) -> gml::Result<Value> {
        let background_id = expect_args!(args, [int])?;
        if let Some(background) = self.assets.backgrounds.get_asset(background_id) {
            Ok(background.name.clone().into())
        } else {
            Ok("<undefined>".into())
        }
    }

    pub fn background_get_width(&mut self, _context: &mut Context, args: &[Value]) -> gml::Result<Value> {
        let background_id = expect_args!(args, [int])?;
        if let Some(background) = self.assets.backgrounds.get_asset(background_id) {
            Ok(background.width.into())
        } else {
            Ok((-1).into())
        }
    }

    pub fn background_get_height(&mut self, _context: &mut Context, args: &[Value]) -> gml::Result<Value> {
        let background_id = expect_args!(args, [int])?;
        if let Some(background) = self.assets.backgrounds.get_asset(background_id) {
            Ok(background.height.into())
        } else {
            Ok((-1).into())
        }
    }

    pub fn background_set_alpha_from_background(
        &mut self,
        _context: &mut Context,
        _args: &[Value],
    ) -> gml::Result<Value> {
        // Expected arg count: 2
        unimplemented!("Called unimplemented kernel function background_set_alpha_from_background")
    }

    pub fn background_create_from_screen(&mut self, _context: &mut Context, _args: &[Value]) -> gml::Result<Value> {
        // Expected arg count: 6
        unimplemented!("Called unimplemented kernel function background_create_from_screen")
    }

    pub fn background_create_from_surface(&mut self, _context: &mut Context, _args: &[Value]) -> gml::Result<Value> {
        // Expected arg count: 7
        unimplemented!("Called unimplemented kernel function background_create_from_surface")
    }

    pub fn background_create_color(&mut self, _context: &mut Context, _args: &[Value]) -> gml::Result<Value> {
        // Expected arg count: 3
        unimplemented!("Called unimplemented kernel function background_create_color")
    }

    pub fn background_create_gradient(&mut self, _context: &mut Context, _args: &[Value]) -> gml::Result<Value> {
        // Expected arg count: 5
        unimplemented!("Called unimplemented kernel function background_create_gradient")
    }

    pub fn background_add(&mut self, _context: &mut Context, args: &[Value]) -> gml::Result<Value> {
        let (fname, removeback, smooth) = expect_args!(args, [string, any, any])?;
        let mut image = file::load_image(fname.as_ref())
            .map_err(|e| gml::Error::FunctionError("background_add".into(), e.into()))?;
        asset::sprite::process_image(&mut image, removeback.is_truthy(), smooth.is_truthy());
        let width = image.width();
        let height = image.height();
        let atlas_ref = self
            .renderer
            .upload_sprite(image.into_raw().into_boxed_slice(), width as _, height as _, 0, 0)
            .map_err(|e| gml::Error::FunctionError("background_add".into(), e.into()))?;
        let background_id = self.assets.backgrounds.len();
        self.assets.backgrounds.push(Some(Box::new(asset::Background {
            name: format!("__newbackground{}", background_id).into(),
            width,
            height,
            atlas_ref: Some(atlas_ref),
        })));
        Ok(background_id.into())
    }

    pub fn background_replace(&mut self, _context: &mut Context, _args: &[Value]) -> gml::Result<Value> {
        // Expected arg count: 4
        unimplemented!("Called unimplemented kernel function background_replace")
    }

    pub fn background_add_background(&mut self, _context: &mut Context, _args: &[Value]) -> gml::Result<Value> {
        // Expected arg count: 1
        unimplemented!("Called unimplemented kernel function background_add_background")
    }

    pub fn background_replace_background(&mut self, _context: &mut Context, _args: &[Value]) -> gml::Result<Value> {
        // Expected arg count: 2
        unimplemented!("Called unimplemented kernel function background_replace_background")
    }

    pub fn background_delete(&mut self, _context: &mut Context, args: &[Value]) -> gml::Result<Value> {
        let background_id = expect_args!(args, [int])?;
        if let Some(background) = self.assets.backgrounds.get_asset(background_id) {
            if let Some(atlas_ref) = background.atlas_ref {
                self.renderer.delete_sprite(atlas_ref);
            }
        } else {
            return Err(gml::Error::FunctionError(
                "background_delete".into(),
                "Trying to delete non-existing background".into(),
            ))
        }
        self.assets.backgrounds[background_id as usize] = None;
        Ok(Default::default())
    }

    pub fn background_duplicate(&mut self, _context: &mut Context, _args: &[Value]) -> gml::Result<Value> {
        // Expected arg count: 1
        unimplemented!("Called unimplemented kernel function background_duplicate")
    }

    pub fn background_assign(&mut self, _context: &mut Context, args: &[Value]) -> gml::Result<Value> {
        let (dst_id, src_id) = expect_args!(args, [int, int])?;
        if let Some(src) = self.assets.backgrounds.get_asset(src_id) {
            if let Some(background) = self.assets.backgrounds.get_asset(dst_id) {
                if let Some(atlas_ref) = background.atlas_ref {
                    self.renderer.delete_sprite(atlas_ref);
                }
            }
            if dst_id >= 0 && self.assets.backgrounds.len() > dst_id as usize {
                let dst_atlref = match src.atlas_ref.as_ref() {
                    Some(ar) => Some(
                        self.renderer
                            .duplicate_sprite(ar)
                            .map_err(|e| gml::Error::FunctionError("background_assign".into(), e.into()))?,
                    ),
                    None => None,
                };
                self.assets.backgrounds[dst_id as usize] = Some(Box::new(asset::Background {
                    atlas_ref: dst_atlref,
                    width: src.width,
                    height: src.height,
                    name: src.name.clone(),
                }));
                Ok(Default::default())
            } else {
                Err(gml::Error::FunctionError(
                    "background_assign".into(),
                    "Destination background has an invalid index".into(),
                ))
            }
        } else {
            Err(gml::Error::FunctionError("background_assign".into(), "Source background does not exist".into()))
        }
    }

    pub fn background_save(&mut self, _context: &mut Context, args: &[Value]) -> gml::Result<Value> {
        let (background_id, fname) = expect_args!(args, [int, string])?;
        if let Some(background) = self.assets.backgrounds.get_asset(background_id) {
            if let Some(atlas_ref) = background.atlas_ref.as_ref() {
                // get RGBA
                if let Err(e) = file::save_image(
                    fname.as_ref(),
                    atlas_ref.w as u32,
                    atlas_ref.h as u32,
                    self.renderer.dump_sprite(atlas_ref),
                ) {
                    return Err(gml::Error::FunctionError("background_save".into(), e.into()))
                }
            }
        }
        Ok(Default::default())
    }

    pub fn sound_name(&mut self, _context: &mut Context, _args: &[Value]) -> gml::Result<Value> {
        // Expected arg count: 1
        unimplemented!("Called unimplemented kernel function sound_name")
    }

    pub fn sound_exists(&mut self, _context: &mut Context, _args: &[Value]) -> gml::Result<Value> {
        // Expected arg count: 1
        unimplemented!("Called unimplemented kernel function sound_exists")
    }

    pub fn sound_get_name(&mut self, _context: &mut Context, _args: &[Value]) -> gml::Result<Value> {
        // Expected arg count: 1
        unimplemented!("Called unimplemented kernel function sound_get_name")
    }

    pub fn sound_get_kind(&mut self, _context: &mut Context, _args: &[Value]) -> gml::Result<Value> {
        // Expected arg count: 1
        unimplemented!("Called unimplemented kernel function sound_get_kind")
    }

    pub fn sound_get_preload(&mut self, _context: &mut Context, _args: &[Value]) -> gml::Result<Value> {
        // Expected arg count: 1
        unimplemented!("Called unimplemented kernel function sound_get_preload")
    }

    pub fn sound_discard(&mut self, _context: &mut Context, _args: &[Value]) -> gml::Result<Value> {
        // Expected arg count: 1
        unimplemented!("Called unimplemented kernel function sound_discard")
    }

    pub fn sound_restore(&mut self, _context: &mut Context, _args: &[Value]) -> gml::Result<Value> {
        // Expected arg count: 1
        unimplemented!("Called unimplemented kernel function sound_restore")
    }

    pub fn sound_add(&mut self, _context: &mut Context, _args: &[Value]) -> gml::Result<Value> {
        // Expected arg count: 3
        unimplemented!("Called unimplemented kernel function sound_add")
    }

    pub fn sound_replace(&mut self, _context: &mut Context, _args: &[Value]) -> gml::Result<Value> {
        // Expected arg count: 4
        unimplemented!("Called unimplemented kernel function sound_replace")
    }

    pub fn sound_delete(&mut self, _context: &mut Context, _args: &[Value]) -> gml::Result<Value> {
        // Expected arg count: 1
        unimplemented!("Called unimplemented kernel function sound_delete")
    }

    pub fn font_name(&mut self, _context: &mut Context, _args: &[Value]) -> gml::Result<Value> {
        // Expected arg count: 1
        unimplemented!("Called unimplemented kernel function font_name")
    }

    pub fn font_exists(&mut self, _context: &mut Context, _args: &[Value]) -> gml::Result<Value> {
        // Expected arg count: 1
        unimplemented!("Called unimplemented kernel function font_exists")
    }

    pub fn font_get_name(&mut self, _context: &mut Context, _args: &[Value]) -> gml::Result<Value> {
        // Expected arg count: 1
        unimplemented!("Called unimplemented kernel function font_get_name")
    }

    pub fn font_get_fontname(&mut self, _context: &mut Context, _args: &[Value]) -> gml::Result<Value> {
        // Expected arg count: 1
        unimplemented!("Called unimplemented kernel function font_get_fontname")
    }

    pub fn font_get_size(&mut self, _context: &mut Context, _args: &[Value]) -> gml::Result<Value> {
        // Expected arg count: 1
        unimplemented!("Called unimplemented kernel function font_get_size")
    }

    pub fn font_get_bold(&mut self, _context: &mut Context, _args: &[Value]) -> gml::Result<Value> {
        // Expected arg count: 1
        unimplemented!("Called unimplemented kernel function font_get_bold")
    }

    pub fn font_get_italic(&mut self, _context: &mut Context, _args: &[Value]) -> gml::Result<Value> {
        // Expected arg count: 1
        unimplemented!("Called unimplemented kernel function font_get_italic")
    }

    pub fn font_get_first(&mut self, _context: &mut Context, _args: &[Value]) -> gml::Result<Value> {
        // Expected arg count: 1
        unimplemented!("Called unimplemented kernel function font_get_first")
    }

    pub fn font_get_last(&mut self, _context: &mut Context, _args: &[Value]) -> gml::Result<Value> {
        // Expected arg count: 1
        unimplemented!("Called unimplemented kernel function font_get_last")
    }

    pub fn font_add(&mut self, _context: &mut Context, _args: &[Value]) -> gml::Result<Value> {
        // Expected arg count: 6
        unimplemented!("Called unimplemented kernel function font_add")
    }

    pub fn font_replace(&mut self, _context: &mut Context, _args: &[Value]) -> gml::Result<Value> {
        // Expected arg count: 7
        unimplemented!("Called unimplemented kernel function font_replace")
    }

    pub fn font_add_sprite(&mut self, _context: &mut Context, args: &[Value]) -> gml::Result<Value> {
        let (sprite_id, first, prop, sep) = expect_args!(args, [int, int, any, int])?;
        if let Some(sprite) = self.assets.sprites.get_asset(sprite_id) {
            let chars = asset::font::create_chars_from_sprite(sprite, prop.is_truthy(), sep, &self.renderer);
            let font_id = self.assets.fonts.len();
            self.assets.fonts.push(Some(Box::new(asset::Font {
                name: format!("__newfont{}", font_id).into(),
                sys_name: "".into(),
                size: 12,
                bold: false,
                italic: false,
                first: first.max(0).min(255) as _,
                last: (first as u32 + chars.len() as u32 - 1).min(255),
                tallest_char_height: sprite.height,
                chars,
                own_graphics: false,
            })));
            Ok(font_id.into())
        } else {
            Err(gml::Error::NonexistentAsset(asset::Type::Sprite, sprite_id))
        }
    }

    pub fn font_replace_sprite(&mut self, _context: &mut Context, args: &[Value]) -> gml::Result<Value> {
        let (font_id, sprite_id, first, prop, sep) = expect_args!(args, [int, int, int, any, int])?;
        if let Some(font) = self.assets.fonts.get_asset_mut(font_id) {
            if let Some(sprite) = self.assets.sprites.get_asset(sprite_id) {
                if font.own_graphics {
                    // font_add isn't in yet but atm for ttfs all characters are on the same texture
                    if let Some(c) = font.get_char(font.first) {
                        self.renderer.delete_sprite(c.atlas_ref);
                    }
                }
                let chars = asset::font::create_chars_from_sprite(sprite, prop.is_truthy(), sep, &self.renderer);
                font.sys_name = "".into();
                font.size = 12;
                font.bold = false;
                font.italic = false;
                font.first = first.max(0).min(255) as _;
                font.last = (first as u32 + chars.len() as u32 - 1).min(255);
                font.chars = chars;
                font.own_graphics = false;
                Ok(Default::default())
            } else {
                Err(gml::Error::NonexistentAsset(asset::Type::Sprite, sprite_id))
            }
        } else {
            Err(gml::Error::NonexistentAsset(asset::Type::Font, font_id))
        }
    }

    pub fn font_delete(&mut self, _context: &mut Context, _args: &[Value]) -> gml::Result<Value> {
        // Expected arg count: 1
        unimplemented!("Called unimplemented kernel function font_delete")
    }

    pub fn script_name(&mut self, context: &mut Context, args: &[Value]) -> gml::Result<Value> {
        self.script_get_name(context, args)
    }

    pub fn script_exists(&mut self, _context: &mut Context, args: &[Value]) -> gml::Result<Value> {
        let script_id = expect_args!(args, [int])?;
        Ok(self.assets.scripts.get_asset(script_id).is_some().into())
    }

    pub fn script_get_name(&mut self, _context: &mut Context, args: &[Value]) -> gml::Result<Value> {
        let script_id = expect_args!(args, [int])?;
        Ok(self.assets.scripts.get_asset(script_id).map(|s| s.name.clone().into()).unwrap_or("<undefined>".into()))
    }

    pub fn script_get_text(&mut self, _context: &mut Context, args: &[Value]) -> gml::Result<Value> {
        let script_id = expect_args!(args, [int])?;
        Ok(self.assets.scripts.get_asset(script_id).map(|s| s.source.clone().into()).unwrap_or("".into()))
    }

    pub fn script_execute(&mut self, context: &mut Context, args: &[Value]) -> gml::Result<Value> {
        if let Some(script_id) = args.get(0) {
            let script_id = script_id.round();
            if let Some(script) = self.assets.scripts.get_asset(script_id) {
                let instructions = script.compiled.clone();
                let mut new_args: [Value; 16] = Default::default();
                for (src, dest) in args[1..].iter().zip(new_args.iter_mut()) {
                    *dest = src.clone();
                }
                let mut new_context = Context {
                    this: context.this,
                    other: context.other,
                    event_action: context.event_action,
                    relative: context.relative,
                    event_type: context.event_type,
                    event_number: context.event_number,
                    event_object: context.event_object,
                    arguments: new_args,
                    argument_count: args.len() - 1,
                    locals: DummyFieldHolder::new(),
                    return_value: Default::default(),
                };
                self.execute(&instructions, &mut new_context)?;
                Ok(new_context.return_value)
            } else {
                Err(gml::Error::NonexistentAsset(asset::Type::Script, script_id))
            }
        } else {
            Err(gml::runtime::Error::WrongArgumentCount(1, 0))
        }
    }

    pub fn path_name(&mut self, _context: &mut Context, _args: &[Value]) -> gml::Result<Value> {
        // Expected arg count: 1
        unimplemented!("Called unimplemented kernel function path_name")
    }

    pub fn path_exists(&mut self, _context: &mut Context, args: &[Value]) -> gml::Result<Value> {
        let path_id = expect_args!(args, [int])?;
        Ok(self.assets.paths.get_asset(path_id).is_some().into())
    }

    pub fn path_get_name(&mut self, _context: &mut Context, args: &[Value]) -> gml::Result<Value> {
        let path_id = expect_args!(args, [int])?;
        match self.assets.paths.get_asset(path_id) {
            Some(path) => Ok(Value::Str(path.name.clone())),
            None => Ok("<undefined>".to_string().into()),
        }
    }

    pub fn path_get_length(&mut self, _context: &mut Context, args: &[Value]) -> gml::Result<Value> {
        let path_id = expect_args!(args, [int])?;
        match self.assets.paths.get_asset(path_id) {
            Some(path) => Ok(path.length.into()),
            None => Ok((-1).into()),
        }
    }

    pub fn path_get_kind(&mut self, _context: &mut Context, args: &[Value]) -> gml::Result<Value> {
        let path_id = expect_args!(args, [int])?;
        match self.assets.paths.get_asset(path_id) {
            Some(path) => Ok(path.curve.into()),
            None => Ok((-1).into()),
        }
    }

    pub fn path_get_closed(&mut self, _context: &mut Context, args: &[Value]) -> gml::Result<Value> {
        let path_id = expect_args!(args, [int])?;
        match self.assets.paths.get_asset(path_id) {
            Some(path) => Ok(path.closed.into()),
            None => Ok((-1).into()),
        }
    }

    pub fn path_get_precision(&mut self, _context: &mut Context, args: &[Value]) -> gml::Result<Value> {
        let path_id = expect_args!(args, [int])?;
        match self.assets.paths.get_asset(path_id) {
            Some(path) => Ok(path.precision.into()),
            None => Ok((-1).into()),
        }
    }

    pub fn path_get_number(&mut self, _context: &mut Context, args: &[Value]) -> gml::Result<Value> {
        let path_id = expect_args!(args, [int])?;
        match self.assets.paths.get_asset(path_id) {
            Some(path) => Ok(path.points.len().into()),
            None => Ok((-1).into()),
        }
    }

    pub fn path_get_point_x(&mut self, _context: &mut Context, args: &[Value]) -> gml::Result<Value> {
        let (path_id, point_id) = expect_args!(args, [int, int])?;
        match self.assets.paths.get_asset(path_id) {
            Some(path) => {
                if point_id < 0 || point_id >= path.points.len() as i32 {
                    Ok(0.into())
                } else {
                    Ok(path.points.get(point_id as usize).unwrap().x.into())
                }
            },
            None => Ok((-1).into()),
        }
    }

    pub fn path_get_point_y(&mut self, _context: &mut Context, args: &[Value]) -> gml::Result<Value> {
        let (path_id, point_id) = expect_args!(args, [int, int])?;
        match self.assets.paths.get_asset(path_id) {
            Some(path) => {
                if point_id < 0 || point_id >= path.points.len() as i32 {
                    Ok(0.into())
                } else {
                    Ok(path.points.get(point_id as usize).unwrap().y.into())
                }
            },
            None => Ok((-1).into()),
        }
    }

    pub fn path_get_point_speed(&mut self, _context: &mut Context, args: &[Value]) -> gml::Result<Value> {
        let (path_id, point_id) = expect_args!(args, [int, int])?;
        match self.assets.paths.get_asset(path_id) {
            Some(path) => {
                if point_id < 0 || point_id >= path.points.len() as i32 {
                    Ok(1.into())
                } else {
                    Ok(path.points.get(point_id as usize).unwrap().speed.into())
                }
            },
            None => Ok((-1).into()),
        }
    }

    pub fn path_get_x(&mut self, _context: &mut Context, args: &[Value]) -> gml::Result<Value> {
        let (path_id, offset) = expect_args!(args, [int, real])?;
        match self.assets.paths.get_asset(path_id) {
            Some(path) => Ok(path.get_point(offset).x.into()),
            None => Ok((-1).into()),
        }
    }

    pub fn path_get_y(&mut self, _context: &mut Context, args: &[Value]) -> gml::Result<Value> {
        let (path_id, offset) = expect_args!(args, [int, real])?;
        match self.assets.paths.get_asset(path_id) {
            Some(path) => Ok(path.get_point(offset).y.into()),
            None => Ok((-1).into()),
        }
    }

    pub fn path_get_speed(&mut self, _context: &mut Context, args: &[Value]) -> gml::Result<Value> {
        let (path_id, offset) = expect_args!(args, [int, real])?;
        match self.assets.paths.get_asset(path_id) {
            Some(path) => Ok(path.get_point(offset).speed.into()),
            None => Ok((-1).into()),
        }
    }

    pub fn path_set_kind(&mut self, _context: &mut Context, args: &[Value]) -> gml::Result<Value> {
        let (path_id, kind) = expect_args!(args, [int, int])?;
        self.assets.paths.get_asset_mut(path_id).map(|path| {
            path.curve = kind == 1;
            path.update();
        });
        Ok(Default::default())
    }

    pub fn path_set_closed(&mut self, _context: &mut Context, args: &[Value]) -> gml::Result<Value> {
        let (path_id, closed) = expect_args!(args, [int, int])?;
        self.assets.paths.get_asset_mut(path_id).map(|path| {
            path.closed = closed != 0;
            path.update();
        });
        Ok(Default::default())
    }

    pub fn path_set_precision(&mut self, _context: &mut Context, args: &[Value]) -> gml::Result<Value> {
        let (path_id, precision) = expect_args!(args, [int, int])?;
        self.assets.paths.get_asset_mut(path_id).map(|path| {
            path.precision = precision.min(8).max(0); // ghetto clamp
            path.update();
        });
        Ok(Default::default())
    }

    pub fn path_add(&mut self, _context: &mut Context, _args: &[Value]) -> gml::Result<Value> {
        let path_id = self.assets.paths.len();
        self.assets.paths.push(Some(Box::new(asset::Path {
            name: format!("__newpath{}", path_id).into(),
            points: Vec::new(),
            control_nodes: Default::default(),
            length: Default::default(),
            curve: false,
            closed: false,
            precision: 4,
            start: Default::default(),
            end: Default::default(),
        })));
        Ok(path_id.into())
    }

    pub fn path_duplicate(&mut self, _context: &mut Context, _args: &[Value]) -> gml::Result<Value> {
        // Expected arg count: 1
        unimplemented!("Called unimplemented kernel function path_duplicate")
    }

    pub fn path_assign(&mut self, _context: &mut Context, _args: &[Value]) -> gml::Result<Value> {
        // Expected arg count: 2
        unimplemented!("Called unimplemented kernel function path_assign")
    }

    pub fn path_append(&mut self, _context: &mut Context, _args: &[Value]) -> gml::Result<Value> {
        // Expected arg count: 2
        unimplemented!("Called unimplemented kernel function path_append")
    }

    pub fn path_delete(&mut self, _context: &mut Context, _args: &[Value]) -> gml::Result<Value> {
        // Expected arg count: 1
        unimplemented!("Called unimplemented kernel function path_delete")
    }

    pub fn path_add_point(&mut self, _context: &mut Context, args: &[Value]) -> gml::Result<Value> {
        let (path_id, x, y, speed) = expect_args!(args, [int, real, real, real])?;
        if let Some(path) = self.assets.paths.get_asset_mut(path_id) {
            path.points.push(asset::path::Point { x, y, speed });
            path.update();
        }
        Ok(Default::default())
    }

    pub fn path_insert_point(&mut self, _context: &mut Context, _args: &[Value]) -> gml::Result<Value> {
        // Expected arg count: 5
        unimplemented!("Called unimplemented kernel function path_insert_point")
    }

    pub fn path_change_point(&mut self, _context: &mut Context, args: &[Value]) -> gml::Result<Value> {
        let (path_id, n, x, y, speed) = expect_args!(args, [int, int, real, real, real])?;
        if n >= 0 {
            if let Some(path) = self.assets.paths.get_asset_mut(path_id) {
                if let Some(point) = path.points.get_mut(n as usize) {
                    point.x = x;
                    point.y = y;
                    point.speed = speed;
                    path.update();
                }
            }
        }
        Ok(Default::default())
    }

    pub fn path_delete_point(&mut self, _context: &mut Context, _args: &[Value]) -> gml::Result<Value> {
        // Expected arg count: 2
        unimplemented!("Called unimplemented kernel function path_delete_point")
    }

    pub fn path_clear_points(&mut self, _context: &mut Context, _args: &[Value]) -> gml::Result<Value> {
        // Expected arg count: 1
        unimplemented!("Called unimplemented kernel function path_clear_points")
    }

    pub fn path_reverse(&mut self, _context: &mut Context, _args: &[Value]) -> gml::Result<Value> {
        // Expected arg count: 1
        unimplemented!("Called unimplemented kernel function path_reverse")
    }

    pub fn path_mirror(&mut self, _context: &mut Context, _args: &[Value]) -> gml::Result<Value> {
        // Expected arg count: 1
        unimplemented!("Called unimplemented kernel function path_mirror")
    }

    pub fn path_flip(&mut self, _context: &mut Context, _args: &[Value]) -> gml::Result<Value> {
        // Expected arg count: 1
        unimplemented!("Called unimplemented kernel function path_flip")
    }

    pub fn path_rotate(&mut self, _context: &mut Context, _args: &[Value]) -> gml::Result<Value> {
        // Expected arg count: 2
        unimplemented!("Called unimplemented kernel function path_rotate")
    }

    pub fn path_scale(&mut self, _context: &mut Context, _args: &[Value]) -> gml::Result<Value> {
        // Expected arg count: 3
        unimplemented!("Called unimplemented kernel function path_scale")
    }

    pub fn path_shift(&mut self, _context: &mut Context, _args: &[Value]) -> gml::Result<Value> {
        // Expected arg count: 3
        unimplemented!("Called unimplemented kernel function path_shift")
    }

    pub fn timeline_name(&mut self, _context: &mut Context, _args: &[Value]) -> gml::Result<Value> {
        // Expected arg count: 1
        unimplemented!("Called unimplemented kernel function timeline_name")
    }

    pub fn timeline_exists(&mut self, _context: &mut Context, _args: &[Value]) -> gml::Result<Value> {
        // Expected arg count: 1
        unimplemented!("Called unimplemented kernel function timeline_exists")
    }

    pub fn timeline_get_name(&mut self, _context: &mut Context, _args: &[Value]) -> gml::Result<Value> {
        // Expected arg count: 1
        unimplemented!("Called unimplemented kernel function timeline_get_name")
    }

    pub fn timeline_add(&mut self, _context: &mut Context, _args: &[Value]) -> gml::Result<Value> {
        // Expected arg count: 0
        unimplemented!("Called unimplemented kernel function timeline_add")
    }

    pub fn timeline_delete(&mut self, _context: &mut Context, _args: &[Value]) -> gml::Result<Value> {
        // Expected arg count: 1
        unimplemented!("Called unimplemented kernel function timeline_delete")
    }

    pub fn timeline_clear(&mut self, _context: &mut Context, _args: &[Value]) -> gml::Result<Value> {
        // Expected arg count: 1
        unimplemented!("Called unimplemented kernel function timeline_clear")
    }

    pub fn timeline_moment_clear(&mut self, _context: &mut Context, _args: &[Value]) -> gml::Result<Value> {
        // Expected arg count: 2
        unimplemented!("Called unimplemented kernel function timeline_moment_clear")
    }

    pub fn timeline_moment_add(&mut self, _context: &mut Context, _args: &[Value]) -> gml::Result<Value> {
        // Expected arg count: 3
        unimplemented!("Called unimplemented kernel function timeline_moment_add")
    }

    pub fn object_name(&mut self, _context: &mut Context, _args: &[Value]) -> gml::Result<Value> {
        // Expected arg count: 1
        unimplemented!("Called unimplemented kernel function object_name")
    }

    pub fn object_exists(&mut self, _context: &mut Context, args: &[Value]) -> gml::Result<Value> {
        let object_id = expect_args!(args, [int])?;
        if let Some(Some(_)) = self.assets.objects.get(object_id as usize) {
            Ok(gml::TRUE.into())
        } else {
            Ok(gml::FALSE.into())
        }
    }

    pub fn object_get_name(&mut self, _context: &mut Context, args: &[Value]) -> gml::Result<Value> {
        let object_id = expect_args!(args, [int])?;
        if let Some(Some(object)) = self.assets.objects.get(object_id as usize) {
            Ok(Value::Str(object.name.clone()))
        } else {
            Ok("<undefined>".to_string().into())
        }
    }

    pub fn object_get_sprite(&mut self, _context: &mut Context, args: &[Value]) -> gml::Result<Value> {
        let object_id = expect_args!(args, [int])?;
        if let Some(Some(object)) = self.assets.objects.get(object_id as usize) {
            Ok(object.sprite_index.into())
        } else {
            Ok((-1).into())
        }
    }

    pub fn object_get_solid(&mut self, _context: &mut Context, args: &[Value]) -> gml::Result<Value> {
        let object_id = expect_args!(args, [int])?;
        if let Some(Some(object)) = self.assets.objects.get(object_id as usize) {
            Ok(object.solid.into())
        } else {
            Ok((-1).into())
        }
    }

    pub fn object_get_visible(&mut self, _context: &mut Context, args: &[Value]) -> gml::Result<Value> {
        let object_id = expect_args!(args, [int])?;
        if let Some(Some(object)) = self.assets.objects.get(object_id as usize) {
            Ok(object.visible.into())
        } else {
            Ok((-1).into())
        }
    }

    pub fn object_get_depth(&mut self, _context: &mut Context, args: &[Value]) -> gml::Result<Value> {
        let object_id = expect_args!(args, [int])?;
        if let Some(Some(object)) = self.assets.objects.get(object_id as usize) {
            Ok(object.depth.into())
        } else {
            Ok((-1).into())
        }
    }

    pub fn object_get_persistent(&mut self, _context: &mut Context, args: &[Value]) -> gml::Result<Value> {
        let object_id = expect_args!(args, [int])?;
        if let Some(Some(object)) = self.assets.objects.get(object_id as usize) {
            Ok(object.persistent.into())
        } else {
            Ok((-1).into())
        }
    }

    pub fn object_get_mask(&mut self, _context: &mut Context, args: &[Value]) -> gml::Result<Value> {
        let object_id = expect_args!(args, [int])?;
        if let Some(Some(object)) = self.assets.objects.get(object_id as usize) {
            Ok(object.mask_index.into())
        } else {
            Ok((-1).into())
        }
    }

    pub fn object_get_parent(&mut self, _context: &mut Context, args: &[Value]) -> gml::Result<Value> {
        let object_id = expect_args!(args, [int])?;
        if let Some(Some(object)) = self.assets.objects.get(object_id as usize) {
            Ok(object.parent_index.into())
        } else {
            Ok((-1).into())
        }
    }

    pub fn object_is_ancestor(&mut self, _context: &mut Context, _args: &[Value]) -> gml::Result<Value> {
        // Expected arg count: 2
        unimplemented!("Called unimplemented kernel function object_is_ancestor")
    }

    pub fn object_set_sprite(&mut self, _context: &mut Context, args: &[Value]) -> gml::Result<Value> {
        let (object_id, sprite_id) = expect_args!(args, [int, int])?;
        self.assets.objects.get_asset_mut(object_id).map(|o| o.sprite_index = sprite_id);
        Ok(Default::default())
    }

    pub fn object_set_solid(&mut self, _context: &mut Context, args: &[Value]) -> gml::Result<Value> {
        let (object_id, visible) = expect_args!(args, [int, any])?;
        self.assets.objects.get_asset_mut(object_id).map(|o| o.visible = visible.is_truthy());
        Ok(Default::default())
    }

    pub fn object_set_visible(&mut self, _context: &mut Context, args: &[Value]) -> gml::Result<Value> {
        let (object_id, visible) = expect_args!(args, [int, any])?;
        self.assets.objects.get_asset_mut(object_id).map(|o| o.visible = visible.is_truthy());
        Ok(Default::default())
    }

    pub fn object_set_depth(&mut self, _context: &mut Context, args: &[Value]) -> gml::Result<Value> {
        let (object_id, depth) = expect_args!(args, [int, int])?;
        self.assets.objects.get_asset_mut(object_id).map(|o| o.depth = depth);
        Ok(Default::default())
    }

    pub fn object_set_persistent(&mut self, _context: &mut Context, args: &[Value]) -> gml::Result<Value> {
        let (object_id, persistent) = expect_args!(args, [int, any])?;
        self.assets.objects.get_asset_mut(object_id).map(|o| o.persistent = persistent.is_truthy());
        Ok(Default::default())
    }

    pub fn object_set_mask(&mut self, _context: &mut Context, args: &[Value]) -> gml::Result<Value> {
        let (object_id, mask_id) = expect_args!(args, [int, int])?;
        self.assets.objects.get_asset_mut(object_id).map(|o| o.mask_index = mask_id);
        Ok(Default::default())
    }

    pub fn object_set_parent(&mut self, _context: &mut Context, args: &[Value]) -> gml::Result<Value> {
        let (object_id, new_parent) = expect_args!(args, [int, int])?;
        if let Some(object) = self.assets.objects.get_asset(object_id) {
            // Remove object and all its children from old parents
            let children = object.children.borrow();
            let mut parent_index = object.parent_index;
            while let Some(parent) = self.assets.objects.get_asset(parent_index) {
                parent.children.borrow_mut().retain(|c| !children.contains(c));
                parent_index = parent.parent_index;
            }
            // Add object and all its children to new parents
            parent_index = new_parent;
            while let Some(parent) = self.assets.objects.get_asset(parent_index) {
                parent.children.borrow_mut().extend(children.iter());
                parent_index = parent.parent_index;
            }
        }

        self.assets.objects.get_asset_mut(object_id).map(|o| o.parent_index = new_parent);
        self.refresh_event_holders();
        Ok(Default::default())
    }

    pub fn object_add(&mut self, _context: &mut Context, _args: &[Value]) -> gml::Result<Value> {
        // Expected arg count: 0
        unimplemented!("Called unimplemented kernel function object_add")
    }

    pub fn object_delete(&mut self, _context: &mut Context, _args: &[Value]) -> gml::Result<Value> {
        // Expected arg count: 1
        unimplemented!("Called unimplemented kernel function object_delete")
    }

    pub fn object_event_clear(&mut self, _context: &mut Context, args: &[Value]) -> gml::Result<Value> {
        let (object_index, ev_type, ev_number) = expect_args!(args, [int, int, int])?;
        if let Some(object) = self.assets.objects.get_asset_mut(object_index) {
            object.events[ev_type as usize].remove(&(ev_number as u32));
            self.refresh_event_holders();
        }
        Ok(Default::default())
    }

    pub fn object_event_add(&mut self, _context: &mut Context, args: &[Value]) -> gml::Result<Value> {
        let (object_index, ev_type, ev_number, code) = expect_args!(args, [int, int, int, string])?;
        if let Some(object) = self.assets.objects.get_asset_mut(object_index) {
            let instrs = match self.compiler.compile(code.as_ref()) {
                Ok(instrs) => instrs,
                Err(e) => return Err(gml::Error::FunctionError("object_event_add".into(), e.message)),
            };
            let object_event_map = &mut object.events[ev_type as usize];
            match object_event_map.get_mut(&(ev_number as u32)) {
                Some(tree) => {
                    tree.borrow_mut().push_code(instrs);
                },
                None => {
                    object_event_map.insert(ev_number as u32, action::Tree::new_from_code(instrs));
                    self.refresh_event_holders();
                },
            }
        }
        Ok(Default::default())
    }

    pub fn room_name(&mut self, _context: &mut Context, _args: &[Value]) -> gml::Result<Value> {
        // Expected arg count: 1
        unimplemented!("Called unimplemented kernel function room_name")
    }

    pub fn room_exists(&mut self, _context: &mut Context, args: &[Value]) -> gml::Result<Value> {
        let room_id = expect_args!(args, [int])?;
        Ok(self.assets.rooms.get_asset(room_id).is_some().into())
    }

    pub fn room_get_name(&mut self, _context: &mut Context, args: &[Value]) -> gml::Result<Value> {
        let room_id = expect_args!(args, [int])?;
        if let Some(room) = self.assets.rooms.get_asset(room_id) {
            Ok(room.name.clone().into())
        } else {
            Ok("<undefined>".to_string().into())
        }
    }

    pub fn room_set_width(&mut self, _context: &mut Context, _args: &[Value]) -> gml::Result<Value> {
        // Expected arg count: 2
        unimplemented!("Called unimplemented kernel function room_set_width")
    }

    pub fn room_set_height(&mut self, _context: &mut Context, _args: &[Value]) -> gml::Result<Value> {
        // Expected arg count: 2
        unimplemented!("Called unimplemented kernel function room_set_height")
    }

    pub fn room_set_caption(&mut self, _context: &mut Context, _args: &[Value]) -> gml::Result<Value> {
        // Expected arg count: 2
        unimplemented!("Called unimplemented kernel function room_set_caption")
    }

    pub fn room_set_persistent(&mut self, _context: &mut Context, _args: &[Value]) -> gml::Result<Value> {
        // Expected arg count: 2
        unimplemented!("Called unimplemented kernel function room_set_persistent")
    }

    pub fn room_set_code(&mut self, _context: &mut Context, _args: &[Value]) -> gml::Result<Value> {
        // Expected arg count: 2
        unimplemented!("Called unimplemented kernel function room_set_code")
    }

    pub fn room_set_background_color(&mut self, _context: &mut Context, _args: &[Value]) -> gml::Result<Value> {
        // Expected arg count: 3
        unimplemented!("Called unimplemented kernel function room_set_background_color")
    }

    pub fn room_set_background(&mut self, _context: &mut Context, _args: &[Value]) -> gml::Result<Value> {
        // Expected arg count: 12
        unimplemented!("Called unimplemented kernel function room_set_background")
    }

    pub fn room_set_view(&mut self, _context: &mut Context, args: &[Value]) -> gml::Result<Value> {
        let (
            room_id,
            view_id,
            visible,
            source_x,
            source_y,
            source_w,
            source_h,
            port_x,
            port_y,
            port_w,
            port_h,
            follow_hborder,
            follow_vborder,
            follow_hspeed,
            follow_vspeed,
            follow_target,
        ) = expect_args!(args, [int, int, any, int, int, int, int, int, int, int, int, int, int, int, int, int])?;
        let view_id = if view_id >= 0 { view_id as usize } else { return Ok(Default::default()) };
        if let Some(room) = self.assets.rooms.get_asset_mut(room_id) {
            if let Some(view) = room.views.get_mut(view_id) {
                *view = View {
                    visible: visible.is_truthy(),
                    source_x,
                    source_y,
                    source_w: source_w as _,
                    source_h: source_h as _,
                    port_x,
                    port_y,
                    port_w: port_w as _,
                    port_h: port_h as _,
                    follow_hborder,
                    follow_vborder,
                    follow_hspeed,
                    follow_vspeed,
                    follow_target,
                    angle: view.angle,
                };
            }
        }
        Ok(Default::default())
    }

    pub fn room_set_view_enabled(&mut self, _context: &mut Context, args: &[Value]) -> gml::Result<Value> {
        let (room_id, enabled) = expect_args!(args, [int, any])?;
        if let Some(room) = self.assets.rooms.get_asset_mut(room_id) {
            room.views_enabled = enabled.is_truthy();
        }
        Ok(Default::default())
    }

    pub fn room_add(&mut self, _context: &mut Context, _args: &[Value]) -> gml::Result<Value> {
        // Expected arg count: 0
        unimplemented!("Called unimplemented kernel function room_add")
    }

    pub fn room_duplicate(&mut self, _context: &mut Context, _args: &[Value]) -> gml::Result<Value> {
        // Expected arg count: 1
        unimplemented!("Called unimplemented kernel function room_duplicate")
    }

    pub fn room_assign(&mut self, _context: &mut Context, _args: &[Value]) -> gml::Result<Value> {
        // Expected arg count: 2
        unimplemented!("Called unimplemented kernel function room_assign")
    }

    pub fn room_instance_add(&mut self, _context: &mut Context, _args: &[Value]) -> gml::Result<Value> {
        // Expected arg count: 4
        unimplemented!("Called unimplemented kernel function room_instance_add")
    }

    pub fn room_instance_clear(&mut self, _context: &mut Context, _args: &[Value]) -> gml::Result<Value> {
        // Expected arg count: 1
        unimplemented!("Called unimplemented kernel function room_instance_clear")
    }

    pub fn room_tile_add(&mut self, _context: &mut Context, _args: &[Value]) -> gml::Result<Value> {
        // Expected arg count: 9
        unimplemented!("Called unimplemented kernel function room_tile_add")
    }

    pub fn room_tile_add_ext(&mut self, _context: &mut Context, _args: &[Value]) -> gml::Result<Value> {
        // Expected arg count: 12
        unimplemented!("Called unimplemented kernel function room_tile_add_ext")
    }

    pub fn room_tile_clear(&mut self, _context: &mut Context, _args: &[Value]) -> gml::Result<Value> {
        // Expected arg count: 1
        unimplemented!("Called unimplemented kernel function room_tile_clear")
    }

    pub fn part_type_create(&mut self, _context: &mut Context, args: &[Value]) -> gml::Result<Value> {
        expect_args!(args, [])?;
        Ok(self.particles.create_type().into())
    }

    pub fn part_type_destroy(&mut self, _context: &mut Context, args: &[Value]) -> gml::Result<Value> {
        let id = expect_args!(args, [int])?;
        self.particles.destroy_type(id);
        Ok(Default::default())
    }

    pub fn part_type_exists(&mut self, _context: &mut Context, args: &[Value]) -> gml::Result<Value> {
        let id = expect_args!(args, [int])?;
        Ok(self.particles.get_type(id).is_some().into())
    }

    pub fn part_type_clear(&mut self, _context: &mut Context, args: &[Value]) -> gml::Result<Value> {
        let id = expect_args!(args, [int])?;
        if let Some(pt) = self.particles.get_type_mut(id) {
            *pt = Box::new(particle::ParticleType::new());
        }
        Ok(Default::default())
    }

    pub fn part_type_shape(&mut self, _context: &mut Context, args: &[Value]) -> gml::Result<Value> {
        let (id, shape) = expect_args!(args, [int, int])?;
        if let Some(pt) = self.particles.get_type_mut(id) {
            pt.graphic = particle::ParticleGraphic::Shape(shape);
        }
        Ok(Default::default())
    }

    pub fn part_type_sprite(&mut self, _context: &mut Context, args: &[Value]) -> gml::Result<Value> {
        let (id, sprite, animat, stretch, random) = expect_args!(args, [int, int, any, any, any])?;
        if let Some(pt) = self.particles.get_type_mut(id) {
            pt.graphic = particle::ParticleGraphic::Sprite {
                sprite,
                animat: animat.is_truthy(),
                stretch: stretch.is_truthy(),
                random: random.is_truthy(),
            };
        }
        Ok(Default::default())
    }

    pub fn part_type_size(&mut self, _context: &mut Context, args: &[Value]) -> gml::Result<Value> {
        let (id, size_min, size_max, size_incr, size_wiggle) = expect_args!(args, [int, real, real, real, real])?;
        if let Some(pt) = self.particles.get_type_mut(id) {
            pt.size_min = size_min;
            pt.size_max = size_max;
            pt.size_incr = size_incr;
            pt.size_wiggle = size_wiggle;
        }
        Ok(Default::default())
    }

    pub fn part_type_scale(&mut self, _context: &mut Context, args: &[Value]) -> gml::Result<Value> {
        let (id, xscale, yscale) = expect_args!(args, [int, real, real])?;
        if let Some(pt) = self.particles.get_type_mut(id) {
            pt.xscale = xscale;
            pt.yscale = yscale;
        }
        Ok(Default::default())
    }

    pub fn part_type_life(&mut self, _context: &mut Context, args: &[Value]) -> gml::Result<Value> {
        let (id, life_min, life_max) = expect_args!(args, [int, int, int])?;
        if let Some(pt) = self.particles.get_type_mut(id) {
            pt.life_min = life_min;
            pt.life_max = life_max;
        }
        Ok(Default::default())
    }

    pub fn part_type_step(&mut self, _context: &mut Context, args: &[Value]) -> gml::Result<Value> {
        let (id, step_number, step_type) = expect_args!(args, [int, int, int])?;
        if let Some(pt) = self.particles.get_type_mut(id) {
            pt.step_number = step_number;
            pt.step_type = step_type;
        }
        Ok(Default::default())
    }

    pub fn part_type_death(&mut self, _context: &mut Context, args: &[Value]) -> gml::Result<Value> {
        let (id, death_number, death_type) = expect_args!(args, [int, int, int])?;
        if let Some(pt) = self.particles.get_type_mut(id) {
            pt.death_number = death_number;
            pt.death_type = death_type;
        }
        Ok(Default::default())
    }

    pub fn part_type_speed(&mut self, _context: &mut Context, args: &[Value]) -> gml::Result<Value> {
        let (id, speed_min, speed_max, speed_incr, speed_wiggle) = expect_args!(args, [int, real, real, real, real])?;
        if let Some(pt) = self.particles.get_type_mut(id) {
            pt.speed_min = speed_min;
            pt.speed_max = speed_max;
            pt.speed_incr = speed_incr;
            pt.speed_wiggle = speed_wiggle;
        }
        Ok(Default::default())
    }

    pub fn part_type_direction(&mut self, _context: &mut Context, args: &[Value]) -> gml::Result<Value> {
        let (id, dir_min, dir_max, dir_incr, dir_wiggle) = expect_args!(args, [int, real, real, real, real])?;
        if let Some(pt) = self.particles.get_type_mut(id) {
            pt.dir_min = dir_min;
            pt.dir_max = dir_max;
            pt.dir_incr = dir_incr;
            pt.dir_wiggle = dir_wiggle;
        }
        Ok(Default::default())
    }

    pub fn part_type_orientation(&mut self, _context: &mut Context, args: &[Value]) -> gml::Result<Value> {
        let (id, ang_min, ang_max, ang_incr, ang_wiggle, ang_relative) =
            expect_args!(args, [int, real, real, real, real, any])?;
        if let Some(pt) = self.particles.get_type_mut(id) {
            pt.ang_min = ang_min;
            pt.ang_max = ang_max;
            pt.ang_incr = ang_incr;
            pt.ang_wiggle = ang_wiggle;
            pt.ang_relative = ang_relative.is_truthy();
        }
        Ok(Default::default())
    }

    pub fn part_type_gravity(&mut self, _context: &mut Context, args: &[Value]) -> gml::Result<Value> {
        let (id, grav_amount, grav_dir) = expect_args!(args, [int, real, real])?;
        if let Some(pt) = self.particles.get_type_mut(id) {
            pt.grav_amount = grav_amount;
            pt.grav_dir = grav_dir.rem_euclid(Real::from(360.0));
        }
        Ok(Default::default())
    }

    pub fn part_type_color_mix(&mut self, _context: &mut Context, args: &[Value]) -> gml::Result<Value> {
        let (id, c1, c2) = expect_args!(args, [int, int, int])?;
        if let Some(pt) = self.particles.get_type_mut(id) {
            pt.color = particle::ParticleColor::Mix(c1, c2);
        }
        Ok(Default::default())
    }

    pub fn part_type_color_rgb(&mut self, _context: &mut Context, args: &[Value]) -> gml::Result<Value> {
        let (id, rmin, rmax, gmin, gmax, bmin, bmax) = expect_args!(args, [int, int, int, int, int, int, int])?;
        if let Some(pt) = self.particles.get_type_mut(id) {
            pt.color = particle::ParticleColor::RGB { rmin, rmax, gmin, gmax, bmin, bmax };
        }
        Ok(Default::default())
    }

    pub fn part_type_color_hsv(&mut self, _context: &mut Context, args: &[Value]) -> gml::Result<Value> {
        let (id, hmin, hmax, smin, smax, vmin, vmax) = expect_args!(args, [int, int, int, int, int, int, int])?;
        if let Some(pt) = self.particles.get_type_mut(id) {
            pt.color = particle::ParticleColor::HSV { hmin, hmax, smin, smax, vmin, vmax };
        }
        Ok(Default::default())
    }

    pub fn part_type_color1(&mut self, _context: &mut Context, args: &[Value]) -> gml::Result<Value> {
        let (id, col) = expect_args!(args, [int, int])?;
        if let Some(pt) = self.particles.get_type_mut(id) {
            pt.color = particle::ParticleColor::One(col);
        }
        Ok(Default::default())
    }

    pub fn part_type_color2(&mut self, _context: &mut Context, args: &[Value]) -> gml::Result<Value> {
        let (id, c1, c2) = expect_args!(args, [int, int, int])?;
        if let Some(pt) = self.particles.get_type_mut(id) {
            pt.color = particle::ParticleColor::Two(c1, c2);
        }
        Ok(Default::default())
    }

    pub fn part_type_color3(&mut self, _context: &mut Context, args: &[Value]) -> gml::Result<Value> {
        let (id, c1, c2, c3) = expect_args!(args, [int, int, int, int])?;
        if let Some(pt) = self.particles.get_type_mut(id) {
            pt.color = particle::ParticleColor::Three(c1, c2, c3);
        }
        Ok(Default::default())
    }

    pub fn part_type_color(&mut self, context: &mut Context, args: &[Value]) -> gml::Result<Value> {
        self.part_type_color3(context, args)
    }

    pub fn part_type_alpha1(&mut self, _context: &mut Context, args: &[Value]) -> gml::Result<Value> {
        let (id, alpha) = expect_args!(args, [int, real])?;
        if let Some(pt) = self.particles.get_type_mut(id) {
            pt.alpha1 = alpha;
            pt.alpha2 = alpha;
            pt.alpha3 = alpha;
        }
        Ok(Default::default())
    }

    pub fn part_type_alpha2(&mut self, _context: &mut Context, args: &[Value]) -> gml::Result<Value> {
        let (id, alpha1, alpha2) = expect_args!(args, [int, real, real])?;
        if let Some(pt) = self.particles.get_type_mut(id) {
            pt.alpha1 = alpha1;
            pt.alpha2 = (alpha1 + alpha2) / Real::from(2.0);
            pt.alpha3 = alpha2;
        }
        Ok(Default::default())
    }

    pub fn part_type_alpha3(&mut self, _context: &mut Context, args: &[Value]) -> gml::Result<Value> {
        let (id, alpha1, alpha2, alpha3) = expect_args!(args, [int, real, real, real])?;
        if let Some(pt) = self.particles.get_type_mut(id) {
            pt.alpha1 = alpha1;
            pt.alpha2 = alpha2;
            pt.alpha3 = alpha3;
        }
        Ok(Default::default())
    }

    pub fn part_type_alpha(&mut self, context: &mut Context, args: &[Value]) -> gml::Result<Value> {
        self.part_type_alpha3(context, args)
    }

    pub fn part_type_blend(&mut self, _context: &mut Context, args: &[Value]) -> gml::Result<Value> {
        let (id, additive) = expect_args!(args, [int, any])?;
        if let Some(pt) = self.particles.get_type_mut(id) {
            pt.additive_blending = additive.is_truthy();
        }
        Ok(Default::default())
    }

    pub fn part_system_create(&mut self, _context: &mut Context, args: &[Value]) -> gml::Result<Value> {
        expect_args!(args, [])?;
        Ok(self.particles.create_system().into())
    }

    pub fn part_system_destroy(&mut self, _context: &mut Context, args: &[Value]) -> gml::Result<Value> {
        let id = expect_args!(args, [int])?;
        self.particles.destroy_system(id);
        Ok(Default::default())
    }

    pub fn part_system_exists(&mut self, _context: &mut Context, args: &[Value]) -> gml::Result<Value> {
        let id = expect_args!(args, [int])?;
        Ok(self.particles.get_system(id).is_some().into())
    }

    pub fn part_system_clear(&mut self, _context: &mut Context, args: &[Value]) -> gml::Result<Value> {
        let id = expect_args!(args, [int])?;
        if let Some(ps) = self.particles.get_system_mut(id) {
            *ps = Box::new(particle::System::new());
        }
        Ok(Default::default())
    }

    pub fn part_system_draw_order(&mut self, _context: &mut Context, args: &[Value]) -> gml::Result<Value> {
        let (id, oldtonew) = expect_args!(args, [int, any])?;
        if let Some(ps) = self.particles.get_system_mut(id) {
            ps.draw_old_to_new = oldtonew.is_truthy();
        }
        Ok(Default::default())
    }

    pub fn part_system_depth(&mut self, _context: &mut Context, args: &[Value]) -> gml::Result<Value> {
        let (id, depth) = expect_args!(args, [int, real])?;
        if let Some(ps) = self.particles.get_system_mut(id) {
            ps.depth = depth;
        }
        Ok(Default::default())
    }

    pub fn part_system_position(&mut self, _context: &mut Context, args: &[Value]) -> gml::Result<Value> {
        let (id, x, y) = expect_args!(args, [int, real, real])?;
        if let Some(ps) = self.particles.get_system_mut(id) {
            ps.x = x;
            ps.y = y;
        }
        Ok(Default::default())
    }

    pub fn part_system_automatic_update(&mut self, _context: &mut Context, args: &[Value]) -> gml::Result<Value> {
        let (id, automatic) = expect_args!(args, [int, any])?;
        if let Some(ps) = self.particles.get_system_mut(id) {
            ps.auto_update = automatic.is_truthy();
        }
        Ok(Default::default())
    }

    pub fn part_system_automatic_draw(&mut self, _context: &mut Context, args: &[Value]) -> gml::Result<Value> {
        let (id, automatic) = expect_args!(args, [int, any])?;
        if let Some(ps) = self.particles.get_system_mut(id) {
            ps.auto_draw = automatic.is_truthy();
        }
        Ok(Default::default())
    }

    pub fn part_system_update(&mut self, _context: &mut Context, args: &[Value]) -> gml::Result<Value> {
        let id = expect_args!(args, [int])?;
        self.particles.update_system(id, &mut self.rand);
        Ok(Default::default())
    }

    pub fn part_system_drawit(&mut self, _context: &mut Context, args: &[Value]) -> gml::Result<Value> {
        let id = expect_args!(args, [int])?;
        self.particles.draw_system(id, &mut self.renderer, &self.assets);
        Ok(Default::default())
    }

    pub fn part_particles_create(&mut self, _context: &mut Context, args: &[Value]) -> gml::Result<Value> {
        let (id, x, y, parttype, number) = expect_args!(args, [int, real, real, int, int])?;
        self.particles.system_create_particles(id, x, y, parttype, None, number, &mut self.rand);
        Ok(Default::default())
    }

    pub fn part_particles_create_color(&mut self, _context: &mut Context, args: &[Value]) -> gml::Result<Value> {
        let (id, x, y, parttype, color, number) = expect_args!(args, [int, real, real, int, int, int])?;
        self.particles.system_create_particles(id, x, y, parttype, Some(color), number, &mut self.rand);
        Ok(Default::default())
    }

    pub fn part_particles_clear(&mut self, _context: &mut Context, args: &[Value]) -> gml::Result<Value> {
        let id = expect_args!(args, [int])?;
        if let Some(ps) = self.particles.get_system_mut(id) {
            ps.particles.clear();
        }
        Ok(Default::default())
    }

    pub fn part_particles_count(&mut self, _context: &mut Context, args: &[Value]) -> gml::Result<Value> {
        let id = expect_args!(args, [int])?;
        if let Some(ps) = self.particles.get_system(id) {
            Ok(ps.particles.len().into())
        } else {
            Ok(Default::default())
        }
    }

    pub fn part_emitter_create(&mut self, _context: &mut Context, args: &[Value]) -> gml::Result<Value> {
        let id = expect_args!(args, [int])?;
        if let Some(ps) = self.particles.get_system_mut(id) {
            let em = particle::Emitter::new();
            if let Some(id) = ps.emitters.iter().position(|x| x.is_none()) {
                ps.emitters[id] = Some(em);
                Ok(id.into())
            } else {
                ps.emitters.push(Some(em));
                Ok((ps.emitters.len() - 1).into())
            }
        } else {
            Ok((-1).into())
        }
    }

    pub fn part_emitter_destroy(&mut self, _context: &mut Context, args: &[Value]) -> gml::Result<Value> {
        let (psid, id) = expect_args!(args, [int, int])?;
        if let Some(ps) = self.particles.get_system_mut(psid) {
            if ps.emitters.get_asset(id).is_some() {
                ps.emitters[id as usize] = None;
            }
        }
        Ok(Default::default())
    }

    pub fn part_emitter_destroy_all(&mut self, _context: &mut Context, args: &[Value]) -> gml::Result<Value> {
        let psid = expect_args!(args, [int])?;
        if let Some(ps) = self.particles.get_system_mut(psid) {
            ps.emitters.clear();
        }
        Ok(Default::default())
    }

    pub fn part_emitter_exists(&mut self, _context: &mut Context, args: &[Value]) -> gml::Result<Value> {
        let (psid, id) = expect_args!(args, [int, int])?;
        if let Some(ps) = self.particles.get_system(psid) {
            Ok(ps.emitters.get_asset(id).is_some().into())
        } else {
            Ok(gml::FALSE.into())
        }
    }

    pub fn part_emitter_clear(&mut self, _context: &mut Context, args: &[Value]) -> gml::Result<Value> {
        let (psid, id) = expect_args!(args, [int, int])?;
        if let Some(ps) = self.particles.get_system_mut(psid) {
            if let Some(em) = ps.emitters.get_asset_mut(id) {
                *em = particle::Emitter::new();
            }
        }
        Ok(Default::default())
    }

    pub fn part_emitter_region(&mut self, _context: &mut Context, args: &[Value]) -> gml::Result<Value> {
        let (psid, id, xmin, xmax, ymin, ymax, shape, distr) =
            expect_args!(args, [int, int, real, real, real, real, int, int])?;
        let shape = match shape {
            1 => particle::Shape::Ellipse,
            2 => particle::Shape::Diamond,
            3 => particle::Shape::Line,
            _ => particle::Shape::Rectangle,
        };
        let distr = match distr {
            1 => particle::Distribution::Gaussian,
            2 => particle::Distribution::InvGaussian,
            _ => particle::Distribution::Linear,
        };
        if let Some(ps) = self.particles.get_system_mut(psid) {
            if let Some(em) = ps.emitters.get_asset_mut(id) {
                em.xmin = xmin;
                em.xmax = xmax;
                em.ymin = ymin;
                em.ymax = ymax;
                em.shape = shape;
                em.distribution = distr;
            }
        }
        Ok(Default::default())
    }

    pub fn part_emitter_burst(&mut self, _context: &mut Context, args: &[Value]) -> gml::Result<Value> {
        let (psid, id, parttype, number) = expect_args!(args, [int, int, int, int])?;
        self.particles.emitter_burst(psid, id, parttype, number, &mut self.rand);
        Ok(Default::default())
    }

    pub fn part_emitter_stream(&mut self, _context: &mut Context, args: &[Value]) -> gml::Result<Value> {
        let (psid, id, parttype, number) = expect_args!(args, [int, int, int, int])?;
        if let Some(ps) = self.particles.get_system_mut(psid) {
            if let Some(em) = ps.emitters.get_asset_mut(id) {
                em.ptype = parttype;
                em.number = number;
            }
        }
        Ok(Default::default())
    }

    pub fn part_attractor_create(&mut self, _context: &mut Context, args: &[Value]) -> gml::Result<Value> {
        let id = expect_args!(args, [int])?;
        if let Some(ps) = self.particles.get_system_mut(id) {
            let at = particle::Attractor::new();
            if let Some(id) = ps.attractors.iter().position(|x| x.is_none()) {
                ps.attractors[id] = Some(at);
                Ok(id.into())
            } else {
                ps.attractors.push(Some(at));
                Ok((ps.attractors.len() - 1).into())
            }
        } else {
            Ok((-1).into())
        }
    }

    pub fn part_attractor_destroy(&mut self, _context: &mut Context, args: &[Value]) -> gml::Result<Value> {
        let (psid, id) = expect_args!(args, [int, int])?;
        if let Some(ps) = self.particles.get_system_mut(psid) {
            if ps.attractors.get_asset(id).is_some() {
                ps.attractors[id as usize] = None;
            }
        }
        Ok(Default::default())
    }

    pub fn part_attractor_destroy_all(&mut self, _context: &mut Context, args: &[Value]) -> gml::Result<Value> {
        let psid = expect_args!(args, [int])?;
        if let Some(ps) = self.particles.get_system_mut(psid) {
            ps.attractors.clear();
        }
        Ok(Default::default())
    }

    pub fn part_attractor_exists(&mut self, _context: &mut Context, args: &[Value]) -> gml::Result<Value> {
        let (psid, id) = expect_args!(args, [int, int])?;
        if let Some(ps) = self.particles.get_system(psid) {
            Ok(ps.attractors.get_asset(id).is_some().into())
        } else {
            Ok(gml::FALSE.into())
        }
    }

    pub fn part_attractor_clear(&mut self, _context: &mut Context, args: &[Value]) -> gml::Result<Value> {
        let (psid, id) = expect_args!(args, [int, int])?;
        if let Some(ps) = self.particles.get_system_mut(psid) {
            if let Some(at) = ps.attractors.get_asset_mut(id) {
                *at = particle::Attractor::new();
            }
        }
        Ok(Default::default())
    }

    pub fn part_attractor_position(&mut self, _context: &mut Context, args: &[Value]) -> gml::Result<Value> {
        let (psid, id, x, y) = expect_args!(args, [int, int, real, real])?;
        if let Some(ps) = self.particles.get_system_mut(psid) {
            if let Some(at) = ps.attractors.get_asset_mut(id) {
                at.x = x;
                at.y = y;
            }
        }
        Ok(Default::default())
    }

    pub fn part_attractor_force(&mut self, _context: &mut Context, args: &[Value]) -> gml::Result<Value> {
        let (psid, id, force, dist, kind, additive) = expect_args!(args, [int, int, real, real, int, any])?;
        if let Some(ps) = self.particles.get_system_mut(psid) {
            if let Some(at) = ps.attractors.get_asset_mut(id) {
                at.force = force;
                at.dist = dist;
                at.kind = match kind {
                    1 => particle::ForceKind::Linear,
                    2 => particle::ForceKind::Quadratic,
                    _ => particle::ForceKind::Constant,
                };
                at.additive = additive.is_truthy();
            }
        }
        Ok(Default::default())
    }

    pub fn part_destroyer_create(&mut self, _context: &mut Context, args: &[Value]) -> gml::Result<Value> {
        let id = expect_args!(args, [int])?;
        if let Some(ps) = self.particles.get_system_mut(id) {
            let de = particle::Destroyer::new();
            if let Some(id) = ps.destroyers.iter().position(|x| x.is_none()) {
                ps.destroyers[id] = Some(de);
                Ok(id.into())
            } else {
                ps.destroyers.push(Some(de));
                Ok((ps.destroyers.len() - 1).into())
            }
        } else {
            Ok((-1).into())
        }
    }

    pub fn part_destroyer_destroy(&mut self, _context: &mut Context, args: &[Value]) -> gml::Result<Value> {
        let (psid, id) = expect_args!(args, [int, int])?;
        if let Some(ps) = self.particles.get_system_mut(psid) {
            if ps.destroyers.get_asset(id).is_some() {
                ps.destroyers[id as usize] = None;
            }
        }
        Ok(Default::default())
    }

    pub fn part_destroyer_destroy_all(&mut self, _context: &mut Context, args: &[Value]) -> gml::Result<Value> {
        let psid = expect_args!(args, [int])?;
        if let Some(ps) = self.particles.get_system_mut(psid) {
            ps.destroyers.clear();
        }
        Ok(Default::default())
    }

    pub fn part_destroyer_exists(&mut self, _context: &mut Context, args: &[Value]) -> gml::Result<Value> {
        let (psid, id) = expect_args!(args, [int, int])?;
        if let Some(ps) = self.particles.get_system(psid) {
            Ok(ps.destroyers.get_asset(id).is_some().into())
        } else {
            Ok(gml::FALSE.into())
        }
    }

    pub fn part_destroyer_clear(&mut self, _context: &mut Context, args: &[Value]) -> gml::Result<Value> {
        let (psid, id) = expect_args!(args, [int, int])?;
        if let Some(ps) = self.particles.get_system_mut(psid) {
            if let Some(de) = ps.destroyers.get_asset_mut(id) {
                *de = particle::Destroyer::new();
            }
        }
        Ok(Default::default())
    }

    pub fn part_destroyer_region(&mut self, _context: &mut Context, args: &[Value]) -> gml::Result<Value> {
        let (psid, id, xmin, xmax, ymin, ymax, shape) = expect_args!(args, [int, int, real, real, real, real, int])?;
        let shape = match shape {
            1 => particle::Shape::Ellipse,
            2 => particle::Shape::Diamond,
            _ => particle::Shape::Rectangle,
        };
        if let Some(ps) = self.particles.get_system_mut(psid) {
            if let Some(de) = ps.destroyers.get_asset_mut(id) {
                de.xmin = xmin;
                de.xmax = xmax;
                de.ymin = ymin;
                de.ymax = ymax;
                de.shape = shape;
            }
        }
        Ok(Default::default())
    }

    pub fn part_deflector_create(&mut self, _context: &mut Context, args: &[Value]) -> gml::Result<Value> {
        let id = expect_args!(args, [int])?;
        if let Some(ps) = self.particles.get_system_mut(id) {
            let de = particle::Deflector::new();
            if let Some(id) = ps.deflectors.iter().position(|x| x.is_none()) {
                ps.deflectors[id] = Some(de);
                Ok(id.into())
            } else {
                ps.deflectors.push(Some(de));
                Ok((ps.deflectors.len() - 1).into())
            }
        } else {
            Ok((-1).into())
        }
    }

    pub fn part_deflector_destroy(&mut self, _context: &mut Context, args: &[Value]) -> gml::Result<Value> {
        let (psid, id) = expect_args!(args, [int, int])?;
        if let Some(ps) = self.particles.get_system_mut(psid) {
            if ps.deflectors.get_asset(id).is_some() {
                ps.deflectors[id as usize] = None;
            }
        }
        Ok(Default::default())
    }

    pub fn part_deflector_destroy_all(&mut self, _context: &mut Context, args: &[Value]) -> gml::Result<Value> {
        let psid = expect_args!(args, [int])?;
        if let Some(ps) = self.particles.get_system_mut(psid) {
            ps.deflectors.clear();
        }
        Ok(Default::default())
    }

    pub fn part_deflector_exists(&mut self, _context: &mut Context, args: &[Value]) -> gml::Result<Value> {
        let (psid, id) = expect_args!(args, [int, int])?;
        if let Some(ps) = self.particles.get_system(psid) {
            Ok(ps.deflectors.get_asset(id).is_some().into())
        } else {
            Ok(gml::FALSE.into())
        }
    }

    pub fn part_deflector_clear(&mut self, _context: &mut Context, args: &[Value]) -> gml::Result<Value> {
        let (psid, id) = expect_args!(args, [int, int])?;
        if let Some(ps) = self.particles.get_system_mut(psid) {
            if let Some(de) = ps.deflectors.get_asset_mut(id) {
                *de = particle::Deflector::new();
            }
        }
        Ok(Default::default())
    }

    pub fn part_deflector_region(&mut self, _context: &mut Context, args: &[Value]) -> gml::Result<Value> {
        let (psid, id, xmin, xmax, ymin, ymax) = expect_args!(args, [int, int, real, real, real, real])?;
        if let Some(ps) = self.particles.get_system_mut(psid) {
            if let Some(de) = ps.deflectors.get_asset_mut(id) {
                de.xmin = xmin;
                de.xmax = xmax;
                de.ymin = ymin;
                de.ymax = ymax;
            }
        }
        Ok(Default::default())
    }

    pub fn part_deflector_kind(&mut self, _context: &mut Context, args: &[Value]) -> gml::Result<Value> {
        let (psid, id, kind) = expect_args!(args, [int, int, int])?;
        if let Some(ps) = self.particles.get_system_mut(psid) {
            if let Some(de) = ps.deflectors.get_asset_mut(id) {
                de.kind = match kind {
                    1 => particle::DeflectorKind::Horizontal,
                    _ => particle::DeflectorKind::Vertical,
                }
            }
        }
        Ok(Default::default())
    }

    pub fn part_deflector_friction(&mut self, _context: &mut Context, args: &[Value]) -> gml::Result<Value> {
        let (psid, id, friction) = expect_args!(args, [int, int, real])?;
        if let Some(ps) = self.particles.get_system_mut(psid) {
            if let Some(de) = ps.deflectors.get_asset_mut(id) {
                de.friction = friction;
            }
        }
        Ok(Default::default())
    }

    pub fn part_changer_create(&mut self, _context: &mut Context, args: &[Value]) -> gml::Result<Value> {
        let id = expect_args!(args, [int])?;
        if let Some(ps) = self.particles.get_system_mut(id) {
            let ch = particle::Changer::new();
            if let Some(id) = ps.changers.iter().position(|x| x.is_none()) {
                ps.changers[id] = Some(ch);
                Ok(id.into())
            } else {
                ps.changers.push(Some(ch));
                Ok((ps.changers.len() - 1).into())
            }
        } else {
            Ok((-1).into())
        }
    }

    pub fn part_changer_destroy(&mut self, _context: &mut Context, args: &[Value]) -> gml::Result<Value> {
        let (psid, id) = expect_args!(args, [int, int])?;
        if let Some(ps) = self.particles.get_system_mut(psid) {
            if ps.changers.get_asset(id).is_some() {
                ps.changers[id as usize] = None;
            }
        }
        Ok(Default::default())
    }

    pub fn part_changer_destroy_all(&mut self, _context: &mut Context, args: &[Value]) -> gml::Result<Value> {
        let psid = expect_args!(args, [int])?;
        if let Some(ps) = self.particles.get_system_mut(psid) {
            ps.changers.clear();
        }
        Ok(Default::default())
    }

    pub fn part_changer_exists(&mut self, _context: &mut Context, args: &[Value]) -> gml::Result<Value> {
        let (psid, id) = expect_args!(args, [int, int])?;
        if let Some(ps) = self.particles.get_system(psid) {
            Ok(ps.changers.get_asset(id).is_some().into())
        } else {
            Ok(gml::FALSE.into())
        }
    }

    pub fn part_changer_clear(&mut self, _context: &mut Context, args: &[Value]) -> gml::Result<Value> {
        let (psid, id) = expect_args!(args, [int, int])?;
        if let Some(ps) = self.particles.get_system_mut(psid) {
            if let Some(ch) = ps.changers.get_asset_mut(id) {
                *ch = particle::Changer::new();
            }
        }
        Ok(Default::default())
    }

    pub fn part_changer_region(&mut self, _context: &mut Context, args: &[Value]) -> gml::Result<Value> {
        let (psid, id, xmin, xmax, ymin, ymax, shape) = expect_args!(args, [int, int, real, real, real, real, int])?;
        let shape = match shape {
            1 => particle::Shape::Ellipse,
            2 => particle::Shape::Diamond,
            _ => particle::Shape::Rectangle,
        };
        if let Some(ps) = self.particles.get_system_mut(psid) {
            if let Some(ch) = ps.changers.get_asset_mut(id) {
                ch.xmin = xmin;
                ch.xmax = xmax;
                ch.ymin = ymin;
                ch.ymax = ymax;
                ch.shape = shape;
            }
        }
        Ok(Default::default())
    }

    pub fn part_changer_kind(&mut self, _context: &mut Context, args: &[Value]) -> gml::Result<Value> {
        let (psid, id, kind) = expect_args!(args, [int, int, int])?;
        if let Some(ps) = self.particles.get_system_mut(psid) {
            if let Some(ch) = ps.changers.get_asset_mut(id) {
                ch.kind = match kind {
                    0 => particle::ChangerKind::All,
                    1 => particle::ChangerKind::Shape,
                    _ => particle::ChangerKind::Motion,
                };
            }
        }
        Ok(Default::default())
    }

    pub fn part_changer_types(&mut self, _context: &mut Context, args: &[Value]) -> gml::Result<Value> {
        let (psid, id, parttype1, parttype2) = expect_args!(args, [int, int, int, int])?;
        if let Some(ps) = self.particles.get_system_mut(psid) {
            if let Some(ch) = ps.changers.get_asset_mut(id) {
                ch.parttype1 = parttype1;
                ch.parttype2 = parttype2;
            }
        }
        Ok(Default::default())
    }

    pub fn effect_create_below(&mut self, context: &mut Context, args: &[Value]) -> gml::Result<Value> {
        let (kind, x, y, size, color) = expect_args!(args, [any, any, any, any, any])?;
        self.action_effect(context, &[kind, x, y, size, color, gml::TRUE.into()])
    }

    pub fn effect_create_above(&mut self, context: &mut Context, args: &[Value]) -> gml::Result<Value> {
        let (kind, x, y, size, color) = expect_args!(args, [any, any, any, any, any])?;
        self.action_effect(context, &[kind, x, y, size, color, gml::FALSE.into()])
    }

    pub fn effect_clear(&mut self, _context: &mut Context, args: &[Value]) -> gml::Result<Value> {
        expect_args!(args, [])?;
        self.particles.effect_clear();
        Ok(Default::default())
    }

    pub fn ds_set_precision(&mut self, _context: &mut Context, args: &[Value]) -> gml::Result<Value> {
        self.ds_precision = expect_args!(args, [real])?;
        Ok(Default::default())
    }

    pub fn ds_stack_create(&mut self, _context: &mut Context, args: &[Value]) -> gml::Result<Value> {
        expect_args!(args, [])?;
        Ok(self.stacks.add(ds::Stack::new()).into())
    }

    pub fn ds_stack_destroy(&mut self, _context: &mut Context, args: &[Value]) -> gml::Result<Value> {
        let id = expect_args!(args, [int])?;
        match self.stacks.destroy(id) {
            Ok(()) => Ok(Default::default()),
            Err(e) => Err(gml::Error::FunctionError("ds_stack_destroy".into(), e.into())),
        }
    }

    pub fn ds_stack_clear(&mut self, _context: &mut Context, args: &[Value]) -> gml::Result<Value> {
        let id = expect_args!(args, [int])?;
        match self.stacks.get_mut(id) {
            Ok(stack) => {
                stack.clear();
                Ok(Default::default())
            },
            Err(e) => Err(gml::Error::FunctionError("ds_stack_clear".into(), e.into())),
        }
    }

    pub fn ds_stack_copy(&mut self, _context: &mut Context, args: &[Value]) -> gml::Result<Value> {
        let (id, src_id) = expect_args!(args, [int, int])?;
        let src = match self.stacks.get(src_id) {
            Ok(stack) => stack.clone(),
            Err(e) => return Err(gml::Error::FunctionError("ds_stack_copy".into(), e.into())),
        };
        match self.stacks.get_mut(id) {
            Ok(stack) => {
                *stack = src;
                Ok(Default::default())
            },
            Err(e) => Err(gml::Error::FunctionError("ds_stack_copy".into(), e.into())),
        }
    }

    pub fn ds_stack_size(&mut self, _context: &mut Context, args: &[Value]) -> gml::Result<Value> {
        let id = expect_args!(args, [int])?;
        match self.stacks.get(id) {
            Ok(stack) => Ok(stack.len().into()),
            Err(e) => Err(gml::Error::FunctionError("ds_stack_size".into(), e.into())),
        }
    }

    pub fn ds_stack_empty(&mut self, _context: &mut Context, args: &[Value]) -> gml::Result<Value> {
        let id = expect_args!(args, [int])?;
        match self.stacks.get(id) {
            Ok(stack) => Ok(stack.is_empty().into()),
            Err(e) => Err(gml::Error::FunctionError("ds_stack_empty".into(), e.into())),
        }
    }

    pub fn ds_stack_push(&mut self, _context: &mut Context, args: &[Value]) -> gml::Result<Value> {
        let (id, val) = expect_args!(args, [int, any])?;
        match self.stacks.get_mut(id) {
            Ok(stack) => {
                stack.push(val);
                Ok(Default::default())
            },
            Err(e) => Err(gml::Error::FunctionError("ds_stack_push".into(), e.into())),
        }
    }

    pub fn ds_stack_pop(&mut self, _context: &mut Context, args: &[Value]) -> gml::Result<Value> {
        let id = expect_args!(args, [int])?;
        match self.stacks.get_mut(id) {
            Ok(stack) => Ok(stack.pop().unwrap_or_default()),
            Err(e) => Err(gml::Error::FunctionError("ds_stack_pop".into(), e.into())),
        }
    }

    pub fn ds_stack_top(&mut self, _context: &mut Context, args: &[Value]) -> gml::Result<Value> {
        let id = expect_args!(args, [int])?;
        match self.stacks.get(id) {
            Ok(stack) => Ok(stack.last().map(Value::clone).unwrap_or_default()),
            Err(e) => Err(gml::Error::FunctionError("ds_stack_top".into(), e.into())),
        }
    }

    pub fn ds_stack_write(&mut self, _context: &mut Context, args: &[Value]) -> gml::Result<Value> {
        let id = expect_args!(args, [int])?;
        match self.stacks.get_mut(id) {
            Ok(stack) => {
                let mut output = "65000000".to_string();
                output.push_str(&hex::encode_upper((stack.len() as u32).to_le_bytes()));
                output.extend(stack.iter().map(|v| hex::encode_upper(v.as_bytes())));
                Ok(output.into())
            },
            Err(e) => Err(gml::Error::FunctionError("ds_stack_write".into(), e.into())),
        }
    }

    pub fn ds_stack_read(&mut self, _context: &mut Context, args: &[Value]) -> gml::Result<Value> {
        let (id, hex_data) = expect_args!(args, [int, string])?;
        match self.stacks.get_mut(id) {
            Ok(old_stack) => {
                match hex::decode(hex_data.as_ref()) {
                    Ok(data) => {
                        let mut reader = data.as_slice();
                        // Read header and size
                        let mut buf = [0u8; 4];
                        if reader.read_exact(&mut buf).is_ok()
                            && u32::from_le_bytes(buf) == 0x65
                            && reader.read_exact(&mut buf).is_ok()
                        {
                            let size = u32::from_le_bytes(buf) as usize;
                            // Read each item
                            let mut stack = ds::Stack::with_capacity(size);
                            for _ in 0..size {
                                if let Some(val) = Value::from_reader(&mut reader) {
                                    stack.push(val);
                                } else {
                                    return Ok(Default::default())
                                }
                            }
                            *old_stack = stack;
                        }
                    },
                    Err(e) => println!("Warning (ds_stack_read): {}", e),
                }
                Ok(Default::default())
            },
            Err(e) => Err(gml::Error::FunctionError("ds_stack_read".into(), e.into())),
        }
    }

    pub fn ds_queue_create(&mut self, _context: &mut Context, args: &[Value]) -> gml::Result<Value> {
        expect_args!(args, [])?;
        Ok(self.queues.add(ds::Queue::new()).into())
    }

    pub fn ds_queue_destroy(&mut self, _context: &mut Context, args: &[Value]) -> gml::Result<Value> {
        let id = expect_args!(args, [int])?;
        match self.queues.destroy(id) {
            Ok(()) => Ok(Default::default()),
            Err(e) => Err(gml::Error::FunctionError("ds_queue_destroy".into(), e.into())),
        }
    }

    pub fn ds_queue_clear(&mut self, _context: &mut Context, args: &[Value]) -> gml::Result<Value> {
        let id = expect_args!(args, [int])?;
        match self.queues.get_mut(id) {
            Ok(queue) => {
                queue.clear();
                Ok(Default::default())
            },
            Err(e) => Err(gml::Error::FunctionError("ds_queue_clear".into(), e.into())),
        }
    }

    pub fn ds_queue_copy(&mut self, _context: &mut Context, args: &[Value]) -> gml::Result<Value> {
        let (id, src_id) = expect_args!(args, [int, int])?;
        let src = match self.queues.get(src_id) {
            Ok(queue) => queue.clone(),
            Err(e) => return Err(gml::Error::FunctionError("ds_queue_copy".into(), e.into())),
        };
        match self.queues.get_mut(id) {
            Ok(queue) => {
                *queue = src;
                Ok(Default::default())
            },
            Err(e) => Err(gml::Error::FunctionError("ds_queue_copy".into(), e.into())),
        }
    }

    pub fn ds_queue_size(&mut self, _context: &mut Context, args: &[Value]) -> gml::Result<Value> {
        let id = expect_args!(args, [int])?;
        match self.queues.get(id) {
            Ok(queue) => Ok(queue.len().into()),
            Err(e) => Err(gml::Error::FunctionError("ds_queue_size".into(), e.into())),
        }
    }

    pub fn ds_queue_empty(&mut self, _context: &mut Context, args: &[Value]) -> gml::Result<Value> {
        let id = expect_args!(args, [int])?;
        match self.queues.get(id) {
            Ok(queue) => Ok(queue.is_empty().into()),
            Err(e) => Err(gml::Error::FunctionError("ds_queue_empty".into(), e.into())),
        }
    }

    pub fn ds_queue_enqueue(&mut self, _context: &mut Context, args: &[Value]) -> gml::Result<Value> {
        let (id, val) = expect_args!(args, [int, any])?;
        match self.queues.get_mut(id) {
            Ok(queue) => {
                queue.push_back(val);
                Ok(Default::default())
            },
            Err(e) => Err(gml::Error::FunctionError("ds_queue_enqueue".into(), e.into())),
        }
    }

    pub fn ds_queue_dequeue(&mut self, _context: &mut Context, args: &[Value]) -> gml::Result<Value> {
        let id = expect_args!(args, [int])?;
        match self.queues.get_mut(id) {
            Ok(queue) => Ok(queue.pop_front().unwrap_or_default()),
            Err(e) => Err(gml::Error::FunctionError("ds_queue_dequeue".into(), e.into())),
        }
    }

    pub fn ds_queue_head(&mut self, _context: &mut Context, args: &[Value]) -> gml::Result<Value> {
        let id = expect_args!(args, [int])?;
        match self.queues.get(id) {
            Ok(queue) => Ok(queue.front().map(Value::clone).unwrap_or_default()),
            Err(e) => Err(gml::Error::FunctionError("ds_queue_head".into(), e.into())),
        }
    }

    pub fn ds_queue_tail(&mut self, _context: &mut Context, args: &[Value]) -> gml::Result<Value> {
        let id = expect_args!(args, [int])?;
        match self.queues.get(id) {
            Ok(queue) => Ok(queue.back().map(Value::clone).unwrap_or_default()),
            Err(e) => Err(gml::Error::FunctionError("ds_queue_tail".into(), e.into())),
        }
    }

    pub fn ds_queue_write(&mut self, _context: &mut Context, _args: &[Value]) -> gml::Result<Value> {
        // Expected arg count: 1
        unimplemented!("Called unimplemented kernel function ds_queue_write")
    }

    pub fn ds_queue_read(&mut self, _context: &mut Context, _args: &[Value]) -> gml::Result<Value> {
        // Expected arg count: 2
        unimplemented!("Called unimplemented kernel function ds_queue_read")
    }

    pub fn ds_list_create(&mut self, _context: &mut Context, args: &[Value]) -> gml::Result<Value> {
        expect_args!(args, [])?;
        Ok(self.lists.add(ds::List::new()).into())
    }

    pub fn ds_list_destroy(&mut self, _context: &mut Context, args: &[Value]) -> gml::Result<Value> {
        let id = expect_args!(args, [int])?;
        match self.lists.destroy(id) {
            Ok(()) => Ok(Default::default()),
            Err(e) => Err(gml::Error::FunctionError("ds_list_destroy".into(), e.into())),
        }
    }

    pub fn ds_list_clear(&mut self, _context: &mut Context, args: &[Value]) -> gml::Result<Value> {
        let id = expect_args!(args, [int])?;
        match self.lists.get_mut(id) {
            Ok(list) => {
                list.clear();
                Ok(Default::default())
            },
            Err(e) => Err(gml::Error::FunctionError("ds_list_clear".into(), e.into())),
        }
    }

    pub fn ds_list_copy(&mut self, _context: &mut Context, args: &[Value]) -> gml::Result<Value> {
        let (id, src_id) = expect_args!(args, [int, int])?;
        let src = match self.lists.get(src_id) {
            Ok(list) => list.clone(),
            Err(e) => return Err(gml::Error::FunctionError("ds_list_copy".into(), e.into())),
        };
        match self.lists.get_mut(id) {
            Ok(list) => {
                *list = src;
                Ok(Default::default())
            },
            Err(e) => Err(gml::Error::FunctionError("ds_list_copy".into(), e.into())),
        }
    }

    pub fn ds_list_size(&mut self, _context: &mut Context, args: &[Value]) -> gml::Result<Value> {
        let id = expect_args!(args, [int])?;
        match self.lists.get(id) {
            Ok(list) => Ok(list.len().into()),
            Err(e) => Err(gml::Error::FunctionError("ds_list_size".into(), e.into())),
        }
    }

    pub fn ds_list_empty(&mut self, _context: &mut Context, args: &[Value]) -> gml::Result<Value> {
        let id = expect_args!(args, [int])?;
        match self.lists.get(id) {
            Ok(list) => Ok(list.is_empty().into()),
            Err(e) => Err(gml::Error::FunctionError("ds_list_empty".into(), e.into())),
        }
    }

    pub fn ds_list_add(&mut self, _context: &mut Context, args: &[Value]) -> gml::Result<Value> {
        let (id, val) = expect_args!(args, [int, any])?;
        match self.lists.get_mut(id) {
            Ok(list) => {
                list.push(val);
                Ok(Default::default())
            },
            Err(e) => Err(gml::Error::FunctionError("ds_list_add".into(), e.into())),
        }
    }

    pub fn ds_list_insert(&mut self, _context: &mut Context, args: &[Value]) -> gml::Result<Value> {
        let (id, index, val) = expect_args!(args, [int, int, any])?;
        match self.lists.get_mut(id) {
            Ok(list) => {
                if index >= 0 && (index as usize) <= list.len() {
                    list.insert(index as usize, val);
                }
                Ok(Default::default())
            },
            Err(e) => Err(gml::Error::FunctionError("ds_list_insert".into(), e.into())),
        }
    }

    pub fn ds_list_replace(&mut self, _context: &mut Context, args: &[Value]) -> gml::Result<Value> {
        let (id, index, val) = expect_args!(args, [int, int, any])?;
        match self.lists.get_mut(id) {
            Ok(list) => {
                if index >= 0 && (index as usize) < list.len() {
                    list[index as usize] = val;
                }
                Ok(Default::default())
            },
            Err(e) => Err(gml::Error::FunctionError("ds_list_replace".into(), e.into())),
        }
    }

    pub fn ds_list_delete(&mut self, _context: &mut Context, args: &[Value]) -> gml::Result<Value> {
        let (id, index) = expect_args!(args, [int, int])?;
        match self.lists.get_mut(id) {
            Ok(list) => {
                if index >= 0 && (index as usize) < list.len() {
                    list.remove(index as usize);
                }
                Ok(Default::default())
            },
            Err(e) => Err(gml::Error::FunctionError("ds_list_delete".into(), e.into())),
        }
    }

    pub fn ds_list_find_index(&mut self, _context: &mut Context, args: &[Value]) -> gml::Result<Value> {
        let (id, val) = expect_args!(args, [int, any])?;
        match self.lists.get(id) {
            Ok(list) => Ok(list
                .iter()
                .enumerate()
                .find(|(_, x)| ds::eq(x, &val, self.ds_precision))
                .map(|(i, _)| i as i32)
                .unwrap_or(-1)
                .into()),
            Err(e) => Err(gml::Error::FunctionError("ds_list_find_index".into(), e.into())),
        }
    }

    pub fn ds_list_find_value(&mut self, _context: &mut Context, args: &[Value]) -> gml::Result<Value> {
        let (id, index) = expect_args!(args, [int, int])?;
        match self.lists.get(id) {
            Ok(list) => {
                if index >= 0 && (index as usize) < list.len() {
                    Ok(list[index as usize].clone())
                } else {
                    Ok(Default::default())
                }
            },
            Err(e) => Err(gml::Error::FunctionError("ds_list_find_value".into(), e.into())),
        }
    }

    pub fn ds_list_sort(&mut self, _context: &mut Context, args: &[Value]) -> gml::Result<Value> {
        let (id, asc) = expect_args!(args, [int, any])?;
        match self.lists.get_mut(id) {
            Ok(list) => {
                let precision = self.ds_precision; // otherwise we get borrowing issues
                if asc.is_truthy() {
                    list.sort_by(|x, y| ds::cmp(x, y, precision));
                } else {
                    list.sort_by(|x, y| ds::cmp(y, x, precision));
                }
                Ok(Default::default())
            },
            Err(e) => Err(gml::Error::FunctionError("ds_list_sort".into(), e.into())),
        }
    }

    pub fn ds_list_shuffle(&mut self, _context: &mut Context, args: &[Value]) -> gml::Result<Value> {
        let id = expect_args!(args, [int])?;
        match self.lists.get_mut(id) {
            Ok(list) => {
                for _ in 1..list.len() {
                    let id1 = self.rand.next_int(list.len() as u32 - 1);
                    let id2 = self.rand.next_int(list.len() as u32 - 1);
                    list.swap(id1 as usize, id2 as usize);
                }
                Ok(Default::default())
            },
            Err(e) => Err(gml::Error::FunctionError("ds_list_shuffle".into(), e.into())),
        }
    }

    pub fn ds_list_write(&mut self, _context: &mut Context, args: &[Value]) -> gml::Result<Value> {
        let id = expect_args!(args, [int])?;
        match self.lists.get_mut(id) {
            Ok(list) => {
                let mut output = "2D010000".to_string();
                output.push_str(&hex::encode_upper((list.len() as u32).to_le_bytes()));
                output.extend(list.iter().map(|v| hex::encode_upper(v.as_bytes())));
                Ok(output.into())
            },
            Err(e) => Err(gml::Error::FunctionError("ds_list_write".into(), e.into())),
        }
    }

    pub fn ds_list_read(&mut self, _context: &mut Context, args: &[Value]) -> gml::Result<Value> {
        let (id, hex_data) = expect_args!(args, [int, string])?;
        fn read_list(mut reader: &[u8]) -> Option<ds::List> {
            let mut buf = [0u8; 4];
            reader.read_exact(&mut buf).ok()?;
            if u32::from_le_bytes(buf) != 0x12d {
                return None
            }
            reader.read_exact(&mut buf).ok()?;
            let size = u32::from_le_bytes(buf) as usize;
            let mut list = ds::List::with_capacity(size);
            for _ in 0..size {
                list.push(Value::from_reader(&mut reader)?);
            }
            Some(list)
        }
        match self.lists.get_mut(id) {
            Ok(old_list) => {
                match hex::decode(hex_data.as_ref()) {
                    Ok(data) => {
                        if let Some(list) = read_list(data.as_slice()) {
                            *old_list = list;
                        }
                    },
                    Err(e) => println!("Warning (ds_list_read): {}", e),
                }
                Ok(Default::default())
            },
            Err(e) => Err(gml::Error::FunctionError("ds_list_read".into(), e.into())),
        }
    }

    pub fn ds_map_create(&mut self, _context: &mut Context, args: &[Value]) -> gml::Result<Value> {
        expect_args!(args, [])?;
        Ok(self.maps.add(ds::Map { keys: Vec::new(), values: Vec::new() }).into())
    }

    pub fn ds_map_destroy(&mut self, _context: &mut Context, args: &[Value]) -> gml::Result<Value> {
        let id = expect_args!(args, [int])?;
        match self.maps.destroy(id) {
            Ok(()) => Ok(Default::default()),
            Err(e) => Err(gml::Error::FunctionError("ds_map_destroy".into(), e.into())),
        }
    }

    pub fn ds_map_clear(&mut self, _context: &mut Context, args: &[Value]) -> gml::Result<Value> {
        let id = expect_args!(args, [int])?;
        match self.maps.get_mut(id) {
            Ok(map) => {
                map.keys.clear();
                map.values.clear();
                Ok(Default::default())
            },
            Err(e) => Err(gml::Error::FunctionError("ds_map_clear".into(), e.into())),
        }
    }

    pub fn ds_map_copy(&mut self, _context: &mut Context, args: &[Value]) -> gml::Result<Value> {
        let (id, src_id) = expect_args!(args, [int, int])?;
        let src = match self.maps.get(src_id) {
            Ok(map) => map.clone(),
            Err(e) => return Err(gml::Error::FunctionError("ds_map_copy".into(), e.into())),
        };
        match self.maps.get_mut(id) {
            Ok(map) => {
                *map = src;
                Ok(Default::default())
            },
            Err(e) => Err(gml::Error::FunctionError("ds_map_copy".into(), e.into())),
        }
    }

    pub fn ds_map_size(&mut self, _context: &mut Context, args: &[Value]) -> gml::Result<Value> {
        let id = expect_args!(args, [int])?;
        match self.maps.get(id) {
            Ok(map) => Ok(map.keys.len().into()),
            Err(e) => Err(gml::Error::FunctionError("ds_map_size".into(), e.into())),
        }
    }

    pub fn ds_map_empty(&mut self, _context: &mut Context, args: &[Value]) -> gml::Result<Value> {
        let id = expect_args!(args, [int])?;
        match self.maps.get(id) {
            Ok(map) => Ok(map.keys.is_empty().into()),
            Err(e) => Err(gml::Error::FunctionError("ds_map_empty".into(), e.into())),
        }
    }

    pub fn ds_map_add(&mut self, _context: &mut Context, args: &[Value]) -> gml::Result<Value> {
        let (id, key, val) = expect_args!(args, [int, any, any])?;
        match self.maps.get_mut(id) {
            Ok(map) => {
                let index = map.get_next_index(&key, self.ds_precision);
                map.keys.insert(index, key);
                map.values.insert(index, val);
                Ok(Default::default())
            },
            Err(e) => Err(gml::Error::FunctionError("ds_map_add".into(), e.into())),
        }
    }

    pub fn ds_map_replace(&mut self, _context: &mut Context, args: &[Value]) -> gml::Result<Value> {
        let (id, key, val) = expect_args!(args, [int, any, any])?;
        match self.maps.get_mut(id) {
            Ok(map) => {
                if let Some(index) = map.get_index(&key, self.ds_precision) {
                    map.values[index] = val;
                }
                Ok(Default::default())
            },
            Err(e) => Err(gml::Error::FunctionError("ds_map_replace".into(), e.into())),
        }
    }

    pub fn ds_map_delete(&mut self, _context: &mut Context, args: &[Value]) -> gml::Result<Value> {
        let (id, key) = expect_args!(args, [int, any])?;
        match self.maps.get_mut(id) {
            Ok(map) => {
                if let Some(index) = map.get_index(&key, self.ds_precision) {
                    map.keys.remove(index);
                    map.values.remove(index);
                }
                Ok(Default::default())
            },
            Err(e) => Err(gml::Error::FunctionError("ds_map_delete".into(), e.into())),
        }
    }

    pub fn ds_map_exists(&mut self, _context: &mut Context, args: &[Value]) -> gml::Result<Value> {
        let (id, key) = expect_args!(args, [int, any])?;
        match self.maps.get(id) {
            Ok(map) => Ok(map.contains_key(&key, self.ds_precision).into()),
            Err(e) => Err(gml::Error::FunctionError("ds_map_exists".into(), e.into())),
        }
    }

    pub fn ds_map_find_value(&mut self, _context: &mut Context, args: &[Value]) -> gml::Result<Value> {
        let (id, key) = expect_args!(args, [int, any])?;
        match self.maps.get(id) {
            Ok(map) => Ok(map.get_index(&key, self.ds_precision).map_or(0.into(), |i| map.values[i].clone())),
            Err(e) => Err(gml::Error::FunctionError("ds_map_find_value".into(), e.into())),
        }
    }

    pub fn ds_map_find_previous(&mut self, _context: &mut Context, args: &[Value]) -> gml::Result<Value> {
        let (id, key) = expect_args!(args, [int, any])?;
        match self.maps.get(id) {
            Ok(map) => {
                let index = map.get_index_unchecked(&key, self.ds_precision);
                if index > 0 { Ok(map.keys[index - 1].clone()) } else { Ok(Default::default()) }
            },
            Err(e) => Err(gml::Error::FunctionError("ds_map_find_previous".into(), e.into())),
        }
    }

    pub fn ds_map_find_next(&mut self, _context: &mut Context, args: &[Value]) -> gml::Result<Value> {
        let (id, key) = expect_args!(args, [int, any])?;
        match self.maps.get(id) {
            Ok(map) => {
                let index = map.get_next_index(&key, self.ds_precision);
                if index < map.keys.len() { Ok(map.keys[index].clone()) } else { Ok(Default::default()) }
            },
            Err(e) => Err(gml::Error::FunctionError("ds_map_find_next".into(), e.into())),
        }
    }

    pub fn ds_map_find_first(&mut self, _context: &mut Context, args: &[Value]) -> gml::Result<Value> {
        let id = expect_args!(args, [int])?;
        match self.maps.get(id) {
            Ok(map) => Ok(map.keys.first().map(Value::clone).unwrap_or_default()),
            Err(e) => Err(gml::Error::FunctionError("ds_map_find_first".into(), e.into())),
        }
    }

    pub fn ds_map_find_last(&mut self, _context: &mut Context, args: &[Value]) -> gml::Result<Value> {
        let id = expect_args!(args, [int])?;
        match self.maps.get(id) {
            Ok(map) => Ok(map.keys.last().map(Value::clone).unwrap_or_default()),
            Err(e) => Err(gml::Error::FunctionError("ds_map_find_last".into(), e.into())),
        }
    }

    pub fn ds_map_write(&mut self, _context: &mut Context, args: &[Value]) -> gml::Result<Value> {
        let id = expect_args!(args, [int])?;
        match self.maps.get_mut(id) {
            Ok(map) => {
                let mut output = "91010000".to_string();
                output.push_str(&hex::encode_upper((map.keys.len() as u32).to_le_bytes()));
                output.extend(map.keys.iter().map(|v| hex::encode_upper(v.as_bytes())));
                output.extend(map.values.iter().map(|v| hex::encode_upper(v.as_bytes())));
                Ok(output.into())
            },
            Err(e) => Err(gml::Error::FunctionError("ds_map_write".into(), e.into())),
        }
    }

    pub fn ds_map_read(&mut self, _context: &mut Context, _args: &[Value]) -> gml::Result<Value> {
        // Expected arg count: 2
        unimplemented!("Called unimplemented kernel function ds_map_read")
    }

    pub fn ds_priority_create(&mut self, _context: &mut Context, args: &[Value]) -> gml::Result<Value> {
        expect_args!(args, [])?;
        Ok(self.priority_queues.add(ds::Priority { priorities: Vec::new(), values: Vec::new() }).into())
    }

    pub fn ds_priority_destroy(&mut self, _context: &mut Context, args: &[Value]) -> gml::Result<Value> {
        let id = expect_args!(args, [int])?;
        match self.priority_queues.destroy(id) {
            Ok(()) => Ok(Default::default()),
            Err(e) => Err(gml::Error::FunctionError("ds_priority_destroy".into(), e.into())),
        }
    }

    pub fn ds_priority_clear(&mut self, _context: &mut Context, args: &[Value]) -> gml::Result<Value> {
        let id = expect_args!(args, [int])?;
        match self.priority_queues.get_mut(id) {
            Ok(pq) => {
                pq.priorities.clear();
                pq.values.clear();
                Ok(Default::default())
            },
            Err(e) => Err(gml::Error::FunctionError("ds_priority_clear".into(), e.into())),
        }
    }

    pub fn ds_priority_copy(&mut self, _context: &mut Context, args: &[Value]) -> gml::Result<Value> {
        let (id, src_id) = expect_args!(args, [int, int])?;
        let src = match self.priority_queues.get(src_id) {
            Ok(queue) => queue.clone(),
            Err(e) => return Err(gml::Error::FunctionError("ds_priority_copy".into(), e.into())),
        };
        match self.priority_queues.get_mut(id) {
            Ok(queue) => {
                *queue = src;
                Ok(Default::default())
            },
            Err(e) => Err(gml::Error::FunctionError("ds_priority_copy".into(), e.into())),
        }
    }

    pub fn ds_priority_size(&mut self, _context: &mut Context, args: &[Value]) -> gml::Result<Value> {
        let id = expect_args!(args, [int])?;
        match self.priority_queues.get(id) {
            Ok(pq) => Ok(pq.priorities.len().into()),
            Err(e) => Err(gml::Error::FunctionError("ds_priority_clear".into(), e.into())),
        }
    }

    pub fn ds_priority_empty(&mut self, _context: &mut Context, args: &[Value]) -> gml::Result<Value> {
        let id = expect_args!(args, [int])?;
        match self.priority_queues.get(id) {
            Ok(pq) => Ok(pq.priorities.is_empty().into()),
            Err(e) => Err(gml::Error::FunctionError("ds_priority_clear".into(), e.into())),
        }
    }

    pub fn ds_priority_add(&mut self, _context: &mut Context, args: &[Value]) -> gml::Result<Value> {
        let (id, val, prio) = expect_args!(args, [int, any, any])?;
        match self.priority_queues.get_mut(id) {
            Ok(pq) => {
                pq.priorities.push(prio);
                pq.values.push(val);
                Ok(Default::default())
            },
            Err(e) => Err(gml::Error::FunctionError("ds_priority_add".into(), e.into())),
        }
    }

    pub fn ds_priority_change_priority(&mut self, _context: &mut Context, args: &[Value]) -> gml::Result<Value> {
        let (id, val, prio) = expect_args!(args, [int, any, any])?;
        match self.priority_queues.get_mut(id) {
            Ok(pq) => {
                let precision = self.ds_precision;
                if let Some(pos) = pq.values.iter().position(|x| ds::eq(x, &val, precision)) {
                    pq.priorities[pos] = prio;
                }
                Ok(Default::default())
            },
            Err(e) => Err(gml::Error::FunctionError("ds_priority_change_priority".into(), e.into())),
        }
    }

    pub fn ds_priority_find_priority(&mut self, _context: &mut Context, args: &[Value]) -> gml::Result<Value> {
        let (id, val) = expect_args!(args, [int, any])?;
        match self.priority_queues.get(id) {
            Ok(pq) => {
                let precision = self.ds_precision;
                if let Some(pos) = pq.values.iter().position(|x| ds::eq(x, &val, precision)) {
                    Ok(pq.priorities[pos].clone())
                } else {
                    Ok(Default::default())
                }
            },
            Err(e) => Err(gml::Error::FunctionError("ds_priority_find_priority".into(), e.into())),
        }
    }

    pub fn ds_priority_delete_value(&mut self, _context: &mut Context, args: &[Value]) -> gml::Result<Value> {
        let (id, val) = expect_args!(args, [int, any])?;
        match self.priority_queues.get_mut(id) {
            Ok(pq) => {
                let precision = self.ds_precision;
                if let Some(pos) = pq.values.iter().position(|x| ds::eq(x, &val, precision)) {
                    pq.priorities.remove(pos);
                    pq.values.remove(pos);
                }
                Ok(Default::default())
            },
            Err(e) => Err(gml::Error::FunctionError("ds_priority_delete_value".into(), e.into())),
        }
    }

    pub fn ds_priority_delete_min(&mut self, _context: &mut Context, args: &[Value]) -> gml::Result<Value> {
        let id = expect_args!(args, [int])?;
        match self.priority_queues.get_mut(id) {
            Ok(pq) => {
                if let Some(min) = pq.min_id(self.ds_precision) {
                    pq.priorities.remove(min);
                    Ok(pq.values.remove(min))
                } else {
                    Ok(Default::default())
                }
            },
            Err(e) => Err(gml::Error::FunctionError("ds_priority_delete_min".into(), e.into())),
        }
    }

    pub fn ds_priority_find_min(&mut self, _context: &mut Context, args: &[Value]) -> gml::Result<Value> {
        let id = expect_args!(args, [int])?;
        match self.priority_queues.get(id) {
            Ok(pq) => {
                if let Some(min) = pq.min_id(self.ds_precision) {
                    Ok(pq.values[min].clone())
                } else {
                    Ok(Default::default())
                }
            },
            Err(e) => Err(gml::Error::FunctionError("ds_priority_find_min".into(), e.into())),
        }
    }

    pub fn ds_priority_delete_max(&mut self, _context: &mut Context, args: &[Value]) -> gml::Result<Value> {
        let id = expect_args!(args, [int])?;
        match self.priority_queues.get_mut(id) {
            Ok(pq) => {
                if let Some(max) = pq.max_id(self.ds_precision) {
                    pq.priorities.remove(max);
                    Ok(pq.values.remove(max))
                } else {
                    Ok(Default::default())
                }
            },
            Err(e) => Err(gml::Error::FunctionError("ds_priority_delete_max".into(), e.into())),
        }
    }

    pub fn ds_priority_find_max(&mut self, _context: &mut Context, args: &[Value]) -> gml::Result<Value> {
        let id = expect_args!(args, [int])?;
        match self.priority_queues.get(id) {
            Ok(pq) => {
                if let Some(max) = pq.max_id(self.ds_precision) {
                    Ok(pq.values[max].clone())
                } else {
                    Ok(Default::default())
                }
            },
            Err(e) => Err(gml::Error::FunctionError("ds_priority_find_max".into(), e.into())),
        }
    }

    pub fn ds_priority_write(&mut self, _context: &mut Context, args: &[Value]) -> gml::Result<Value> {
        let id = expect_args!(args, [int])?;
        match self.priority_queues.get_mut(id) {
            Ok(pq) => {
                let mut output = "F5010000".to_string();
                output.push_str(&hex::encode_upper((pq.priorities.len() as u32).to_le_bytes()));
                output.extend(pq.priorities.iter().map(|v| hex::encode_upper(v.as_bytes())));
                output.extend(pq.values.iter().map(|v| hex::encode_upper(v.as_bytes())));
                Ok(output.into())
            },
            Err(e) => Err(gml::Error::FunctionError("ds_priority_write".into(), e.into())),
        }
    }

    pub fn ds_priority_read(&mut self, _context: &mut Context, _args: &[Value]) -> gml::Result<Value> {
        // Expected arg count: 2
        unimplemented!("Called unimplemented kernel function ds_priority_read")
    }

    pub fn ds_grid_create(&mut self, _context: &mut Context, args: &[Value]) -> gml::Result<Value> {
        let (width, height) = expect_args!(args, [int, int])?;
        if width < 0 || height < 0 {
            return Err(gml::Error::FunctionError(
                "ds_grid_create".into(),
                "grids cannot have negative dimensions".to_string(),
            ))
        }
        Ok(self.grids.add(ds::Grid::new(width as usize, height as usize)).into())
    }

    pub fn ds_grid_destroy(&mut self, _context: &mut Context, args: &[Value]) -> gml::Result<Value> {
        let id = expect_args!(args, [int])?;
        match self.grids.destroy(id) {
            Ok(()) => Ok(Default::default()),
            Err(e) => Err(gml::Error::FunctionError("ds_grid_destroy".into(), e.into())),
        }
    }

    pub fn ds_grid_copy(&mut self, _context: &mut Context, args: &[Value]) -> gml::Result<Value> {
        let (id, src_id) = expect_args!(args, [int, int])?;
        let src_grid = match self.grids.get(src_id) {
            Ok(grid) => grid.clone(),
            Err(e) => return Err(gml::Error::FunctionError("ds_grid_copy".into(), e.into())),
        };
        match self.grids.get_mut(id) {
            Ok(grid) => {
                *grid = src_grid;
                Ok(Default::default())
            },
            Err(e) => Err(gml::Error::FunctionError("ds_grid_copy".into(), e.into())),
        }
    }

    pub fn ds_grid_resize(&mut self, _context: &mut Context, args: &[Value]) -> gml::Result<Value> {
        let (id, width, height) = expect_args!(args, [int, int, int])?;
        match self.grids.get_mut(id) {
            Ok(grid) => {
                if width < 0 || height < 0 {
                    return Err(gml::Error::FunctionError(
                        "ds_grid_resize".into(),
                        "grids cannot have negative dimensions".to_string(),
                    ))
                }
                grid.resize(width as usize, height as usize);
                Ok(Default::default())
            },
            Err(e) => Err(gml::Error::FunctionError("ds_grid_resize".into(), e.into())),
        }
    }

    pub fn ds_grid_width(&mut self, _context: &mut Context, args: &[Value]) -> gml::Result<Value> {
        let id = expect_args!(args, [int])?;
        match self.grids.get(id) {
            Ok(grid) => Ok(grid.width().into()),
            Err(e) => Err(gml::Error::FunctionError("ds_grid_width".into(), e.into())),
        }
    }

    pub fn ds_grid_height(&mut self, _context: &mut Context, args: &[Value]) -> gml::Result<Value> {
        let id = expect_args!(args, [int])?;
        match self.grids.get(id) {
            Ok(grid) => Ok(grid.height().into()),
            Err(e) => Err(gml::Error::FunctionError("ds_grid_width".into(), e.into())),
        }
    }

    pub fn ds_grid_clear(&mut self, _context: &mut Context, args: &[Value]) -> gml::Result<Value> {
        let (id, val) = expect_args!(args, [int, any])?;
        match self.grids.get_mut(id) {
            Ok(grid) => {
                for x in 0..grid.width() {
                    for y in 0..grid.height() {
                        grid.set(x, y, val.clone());
                    }
                }
                Ok(Default::default())
            },
            Err(e) => Err(gml::Error::FunctionError("ds_grid_clear".into(), e.into())),
        }
    }

    pub fn ds_grid_set(&mut self, _context: &mut Context, args: &[Value]) -> gml::Result<Value> {
        let (id, x, y, val) = expect_args!(args, [int, int, int, any])?;
        match self.grids.get_mut(id) {
            Ok(grid) => {
                if x >= 0 && y >= 0 && (x as usize) < grid.width() && (y as usize) < grid.height() {
                    grid.set(x as usize, y as usize, val);
                }
                Ok(Default::default())
            },
            Err(e) => Err(gml::Error::FunctionError("ds_grid_set".into(), e.into())),
        }
    }

    pub fn ds_grid_add(&mut self, _context: &mut Context, _args: &[Value]) -> gml::Result<Value> {
        // Expected arg count: 4
        unimplemented!("Called unimplemented kernel function ds_grid_add")
    }

    pub fn ds_grid_multiply(&mut self, _context: &mut Context, _args: &[Value]) -> gml::Result<Value> {
        // Expected arg count: 4
        unimplemented!("Called unimplemented kernel function ds_grid_multiply")
    }

    pub fn ds_grid_set_region(&mut self, _context: &mut Context, _args: &[Value]) -> gml::Result<Value> {
        // Expected arg count: 6
        unimplemented!("Called unimplemented kernel function ds_grid_set_region")
    }

    pub fn ds_grid_add_region(&mut self, _context: &mut Context, _args: &[Value]) -> gml::Result<Value> {
        // Expected arg count: 6
        unimplemented!("Called unimplemented kernel function ds_grid_add_region")
    }

    pub fn ds_grid_multiply_region(&mut self, _context: &mut Context, _args: &[Value]) -> gml::Result<Value> {
        // Expected arg count: 6
        unimplemented!("Called unimplemented kernel function ds_grid_multiply_region")
    }

    pub fn ds_grid_set_disk(&mut self, _context: &mut Context, _args: &[Value]) -> gml::Result<Value> {
        // Expected arg count: 5
        unimplemented!("Called unimplemented kernel function ds_grid_set_disk")
    }

    pub fn ds_grid_add_disk(&mut self, _context: &mut Context, _args: &[Value]) -> gml::Result<Value> {
        // Expected arg count: 5
        unimplemented!("Called unimplemented kernel function ds_grid_add_disk")
    }

    pub fn ds_grid_multiply_disk(&mut self, _context: &mut Context, _args: &[Value]) -> gml::Result<Value> {
        // Expected arg count: 5
        unimplemented!("Called unimplemented kernel function ds_grid_multiply_disk")
    }

    pub fn ds_grid_set_grid_region(&mut self, _context: &mut Context, _args: &[Value]) -> gml::Result<Value> {
        // Expected arg count: 8
        unimplemented!("Called unimplemented kernel function ds_grid_set_grid_region")
    }

    pub fn ds_grid_add_grid_region(&mut self, _context: &mut Context, _args: &[Value]) -> gml::Result<Value> {
        // Expected arg count: 8
        unimplemented!("Called unimplemented kernel function ds_grid_add_grid_region")
    }

    pub fn ds_grid_multiply_grid_region(&mut self, _context: &mut Context, _args: &[Value]) -> gml::Result<Value> {
        // Expected arg count: 8
        unimplemented!("Called unimplemented kernel function ds_grid_multiply_grid_region")
    }

    pub fn ds_grid_get(&mut self, _context: &mut Context, args: &[Value]) -> gml::Result<Value> {
        let (id, x, y) = expect_args!(args, [int, int, int])?;
        match self.grids.get(id) {
            Ok(grid) => {
                if x >= 0 && y >= 0 && (x as usize) < grid.width() && (y as usize) < grid.height() {
                    Ok(grid.get(x as usize, y as usize).clone())
                } else {
                    Ok(Default::default())
                }
            },
            Err(e) => Err(gml::Error::FunctionError("ds_grid_set".into(), e.into())),
        }
    }

    pub fn ds_grid_get_sum(&mut self, _context: &mut Context, _args: &[Value]) -> gml::Result<Value> {
        // Expected arg count: 5
        unimplemented!("Called unimplemented kernel function ds_grid_get_sum")
    }

    pub fn ds_grid_get_max(&mut self, _context: &mut Context, _args: &[Value]) -> gml::Result<Value> {
        // Expected arg count: 5
        unimplemented!("Called unimplemented kernel function ds_grid_get_max")
    }

    pub fn ds_grid_get_min(&mut self, _context: &mut Context, _args: &[Value]) -> gml::Result<Value> {
        // Expected arg count: 5
        unimplemented!("Called unimplemented kernel function ds_grid_get_min")
    }

    pub fn ds_grid_get_mean(&mut self, _context: &mut Context, _args: &[Value]) -> gml::Result<Value> {
        // Expected arg count: 5
        unimplemented!("Called unimplemented kernel function ds_grid_get_mean")
    }

    pub fn ds_grid_get_disk_sum(&mut self, _context: &mut Context, _args: &[Value]) -> gml::Result<Value> {
        // Expected arg count: 4
        unimplemented!("Called unimplemented kernel function ds_grid_get_disk_sum")
    }

    pub fn ds_grid_get_disk_max(&mut self, _context: &mut Context, _args: &[Value]) -> gml::Result<Value> {
        // Expected arg count: 4
        unimplemented!("Called unimplemented kernel function ds_grid_get_disk_max")
    }

    pub fn ds_grid_get_disk_min(&mut self, _context: &mut Context, _args: &[Value]) -> gml::Result<Value> {
        // Expected arg count: 4
        unimplemented!("Called unimplemented kernel function ds_grid_get_disk_min")
    }

    pub fn ds_grid_get_disk_mean(&mut self, _context: &mut Context, _args: &[Value]) -> gml::Result<Value> {
        // Expected arg count: 4
        unimplemented!("Called unimplemented kernel function ds_grid_get_disk_mean")
    }

    pub fn ds_grid_value_exists(&mut self, _context: &mut Context, _args: &[Value]) -> gml::Result<Value> {
        // Expected arg count: 6
        unimplemented!("Called unimplemented kernel function ds_grid_value_exists")
    }

    pub fn ds_grid_value_x(&mut self, _context: &mut Context, _args: &[Value]) -> gml::Result<Value> {
        // Expected arg count: 6
        unimplemented!("Called unimplemented kernel function ds_grid_value_x")
    }

    pub fn ds_grid_value_y(&mut self, _context: &mut Context, _args: &[Value]) -> gml::Result<Value> {
        // Expected arg count: 6
        unimplemented!("Called unimplemented kernel function ds_grid_value_y")
    }

    pub fn ds_grid_value_disk_exists(&mut self, _context: &mut Context, _args: &[Value]) -> gml::Result<Value> {
        // Expected arg count: 5
        unimplemented!("Called unimplemented kernel function ds_grid_value_disk_exists")
    }

    pub fn ds_grid_value_disk_x(&mut self, _context: &mut Context, _args: &[Value]) -> gml::Result<Value> {
        // Expected arg count: 5
        unimplemented!("Called unimplemented kernel function ds_grid_value_disk_x")
    }

    pub fn ds_grid_value_disk_y(&mut self, _context: &mut Context, _args: &[Value]) -> gml::Result<Value> {
        // Expected arg count: 5
        unimplemented!("Called unimplemented kernel function ds_grid_value_disk_y")
    }

    pub fn ds_grid_shuffle(&mut self, _context: &mut Context, _args: &[Value]) -> gml::Result<Value> {
        // Expected arg count: 1
        unimplemented!("Called unimplemented kernel function ds_grid_shuffle")
    }

    pub fn ds_grid_write(&mut self, _context: &mut Context, args: &[Value]) -> gml::Result<Value> {
        let id = expect_args!(args, [int])?;
        match self.grids.get_mut(id) {
            Ok(grid) => {
                let mut output = "59020000".to_string();
                output.push_str(&hex::encode_upper((grid.width() as u32).to_le_bytes()));
                output.push_str(&hex::encode_upper((grid.height() as u32).to_le_bytes()));
                for x in 0..grid.width() {
                    for y in 0..grid.height() {
                        output.push_str(&hex::encode_upper(grid.get(x, y).as_bytes()));
                    }
                }
                Ok(output.into())
            },
            Err(e) => Err(gml::Error::FunctionError("ds_grid_write".into(), e.into())),
        }
    }

    pub fn ds_grid_read(&mut self, _context: &mut Context, args: &[Value]) -> gml::Result<Value> {
        let (id, hex_data) = expect_args!(args, [int, string])?;
        fn read_grid(mut reader: &[u8]) -> Option<ds::Grid> {
            let mut buf = [0u8; 4];
            reader.read_exact(&mut buf).ok()?;
            if u32::from_le_bytes(buf) != 0x259 {
                return None
            }
            reader.read_exact(&mut buf).ok()?;
            let width = u32::from_le_bytes(buf) as usize;
            reader.read_exact(&mut buf).ok()?;
            let height = u32::from_le_bytes(buf) as usize;
            let mut grid = ds::Grid::new(width, height);
            for x in 0..width {
                for y in 0..height {
                    grid.set(x, y, Value::from_reader(&mut reader)?);
                }
            }
            Some(grid)
        }
        match self.grids.get_mut(id) {
            Ok(old_grid) => {
                match hex::decode(hex_data.as_ref()) {
                    Ok(data) => {
                        if let Some(grid) = read_grid(data.as_slice()) {
                            *old_grid = grid;
                        }
                    },
                    Err(e) => println!("Warning (ds_grid_read): {}", e),
                }
                Ok(Default::default())
            },
            Err(e) => Err(gml::Error::FunctionError("ds_grid_read".into(), e.into())),
        }
    }

    pub fn sound_play(&mut self, _context: &mut Context, _args: &[Value]) -> gml::Result<Value> {
        // Expected arg count: 1
        //unimplemented!("Called unimplemented kernel function sound_play")
        // TODO
        Ok(Default::default())
    }

    pub fn sound_loop(&mut self, _context: &mut Context, _args: &[Value]) -> gml::Result<Value> {
        // Expected arg count: 1
        //unimplemented!("Called unimplemented kernel function sound_loop")
        // TODO
        Ok(Default::default())
    }

    pub fn sound_stop(&mut self, _context: &mut Context, _args: &[Value]) -> gml::Result<Value> {
        // Expected arg count: 1
        //unimplemented!("Called unimplemented kernel function sound_stop")
        // TODO
        Ok(Default::default())
    }

    pub fn sound_stop_all(&mut self, _context: &mut Context, _args: &[Value]) -> gml::Result<Value> {
        // Expected arg count: 0
        //unimplemented!("Called unimplemented kernel function sound_stop_all")
        // TODO
        Ok(Default::default())
    }

    pub fn sound_isplaying(&mut self, _context: &mut Context, _args: &[Value]) -> gml::Result<Value> {
        // Expected arg count: 1
        //unimplemented!("Called unimplemented kernel function sound_isplaying")
        // TODO
        Ok(Default::default())
    }

    pub fn sound_volume(&mut self, _context: &mut Context, _args: &[Value]) -> gml::Result<Value> {
        // Expected arg count: 2
        //unimplemented!("Called unimplemented kernel function sound_volume")
        // TODO
        Ok(Default::default())
    }

    pub fn sound_fade(&mut self, _context: &mut Context, _args: &[Value]) -> gml::Result<Value> {
        // Expected arg count: 3
        unimplemented!("Called unimplemented kernel function sound_fade")
    }

    pub fn sound_pan(&mut self, _context: &mut Context, _args: &[Value]) -> gml::Result<Value> {
        // Expected arg count: 2
        unimplemented!("Called unimplemented kernel function sound_pan")
    }

    pub fn sound_background_tempo(&mut self, _context: &mut Context, _args: &[Value]) -> gml::Result<Value> {
        // Expected arg count: 1
        unimplemented!("Called unimplemented kernel function sound_background_tempo")
    }

    pub fn sound_global_volume(&mut self, _context: &mut Context, _args: &[Value]) -> gml::Result<Value> {
        // Expected arg count: 1
        unimplemented!("Called unimplemented kernel function sound_global_volume")
    }

    pub fn sound_set_search_directory(&mut self, _context: &mut Context, _args: &[Value]) -> gml::Result<Value> {
        // Expected arg count: 1
        unimplemented!("Called unimplemented kernel function sound_set_search_directory")
    }

    pub fn sound_effect_set(&mut self, _context: &mut Context, _args: &[Value]) -> gml::Result<Value> {
        // Expected arg count: 2
        unimplemented!("Called unimplemented kernel function sound_effect_set")
    }

    pub fn sound_effect_chorus(&mut self, _context: &mut Context, _args: &[Value]) -> gml::Result<Value> {
        // Expected arg count: 8
        unimplemented!("Called unimplemented kernel function sound_effect_chorus")
    }

    pub fn sound_effect_compressor(&mut self, _context: &mut Context, _args: &[Value]) -> gml::Result<Value> {
        // Expected arg count: 7
        unimplemented!("Called unimplemented kernel function sound_effect_compressor")
    }

    pub fn sound_effect_echo(&mut self, _context: &mut Context, _args: &[Value]) -> gml::Result<Value> {
        // Expected arg count: 6
        unimplemented!("Called unimplemented kernel function sound_effect_echo")
    }

    pub fn sound_effect_flanger(&mut self, _context: &mut Context, _args: &[Value]) -> gml::Result<Value> {
        // Expected arg count: 8
        unimplemented!("Called unimplemented kernel function sound_effect_flanger")
    }

    pub fn sound_effect_gargle(&mut self, _context: &mut Context, _args: &[Value]) -> gml::Result<Value> {
        // Expected arg count: 3
        unimplemented!("Called unimplemented kernel function sound_effect_gargle")
    }

    pub fn sound_effect_equalizer(&mut self, _context: &mut Context, _args: &[Value]) -> gml::Result<Value> {
        // Expected arg count: 4
        unimplemented!("Called unimplemented kernel function sound_effect_equalizer")
    }

    pub fn sound_effect_reverb(&mut self, _context: &mut Context, _args: &[Value]) -> gml::Result<Value> {
        // Expected arg count: 5
        unimplemented!("Called unimplemented kernel function sound_effect_reverb")
    }

    pub fn sound_3d_set_sound_position(&mut self, _context: &mut Context, _args: &[Value]) -> gml::Result<Value> {
        // Expected arg count: 4
        unimplemented!("Called unimplemented kernel function sound_3d_set_sound_position")
    }

    pub fn sound_3d_set_sound_velocity(&mut self, _context: &mut Context, _args: &[Value]) -> gml::Result<Value> {
        // Expected arg count: 4
        unimplemented!("Called unimplemented kernel function sound_3d_set_sound_velocity")
    }

    pub fn sound_3d_set_sound_distance(&mut self, _context: &mut Context, _args: &[Value]) -> gml::Result<Value> {
        // Expected arg count: 3
        unimplemented!("Called unimplemented kernel function sound_3d_set_sound_distance")
    }

    pub fn sound_3d_set_sound_cone(&mut self, _context: &mut Context, _args: &[Value]) -> gml::Result<Value> {
        // Expected arg count: 7
        unimplemented!("Called unimplemented kernel function sound_3d_set_sound_cone")
    }

    pub fn cd_init(&mut self, _context: &mut Context, _args: &[Value]) -> gml::Result<Value> {
        // Expected arg count: 0
        unimplemented!("Called unimplemented kernel function cd_init")
    }

    pub fn cd_present(&mut self, _context: &mut Context, _args: &[Value]) -> gml::Result<Value> {
        // Expected arg count: 0
        unimplemented!("Called unimplemented kernel function cd_present")
    }

    pub fn cd_number(&mut self, _context: &mut Context, _args: &[Value]) -> gml::Result<Value> {
        // Expected arg count: 0
        unimplemented!("Called unimplemented kernel function cd_number")
    }

    pub fn cd_playing(&mut self, _context: &mut Context, _args: &[Value]) -> gml::Result<Value> {
        // Expected arg count: 0
        unimplemented!("Called unimplemented kernel function cd_playing")
    }

    pub fn cd_paused(&mut self, _context: &mut Context, _args: &[Value]) -> gml::Result<Value> {
        // Expected arg count: 0
        unimplemented!("Called unimplemented kernel function cd_paused")
    }

    pub fn cd_track(&mut self, _context: &mut Context, _args: &[Value]) -> gml::Result<Value> {
        // Expected arg count: 0
        unimplemented!("Called unimplemented kernel function cd_track")
    }

    pub fn cd_length(&mut self, _context: &mut Context, _args: &[Value]) -> gml::Result<Value> {
        // Expected arg count: 0
        unimplemented!("Called unimplemented kernel function cd_length")
    }

    pub fn cd_track_length(&mut self, _context: &mut Context, _args: &[Value]) -> gml::Result<Value> {
        // Expected arg count: 1
        unimplemented!("Called unimplemented kernel function cd_track_length")
    }

    pub fn cd_position(&mut self, _context: &mut Context, _args: &[Value]) -> gml::Result<Value> {
        // Expected arg count: 0
        unimplemented!("Called unimplemented kernel function cd_position")
    }

    pub fn cd_track_position(&mut self, _context: &mut Context, _args: &[Value]) -> gml::Result<Value> {
        // Expected arg count: 0
        unimplemented!("Called unimplemented kernel function cd_track_position")
    }

    pub fn cd_play(&mut self, _context: &mut Context, _args: &[Value]) -> gml::Result<Value> {
        // Expected arg count: 2
        unimplemented!("Called unimplemented kernel function cd_play")
    }

    pub fn cd_stop(&mut self, _context: &mut Context, _args: &[Value]) -> gml::Result<Value> {
        // Expected arg count: 0
        unimplemented!("Called unimplemented kernel function cd_stop")
    }

    pub fn cd_pause(&mut self, _context: &mut Context, _args: &[Value]) -> gml::Result<Value> {
        // Expected arg count: 0
        unimplemented!("Called unimplemented kernel function cd_pause")
    }

    pub fn cd_resume(&mut self, _context: &mut Context, _args: &[Value]) -> gml::Result<Value> {
        // Expected arg count: 0
        unimplemented!("Called unimplemented kernel function cd_resume")
    }

    pub fn cd_set_position(&mut self, _context: &mut Context, _args: &[Value]) -> gml::Result<Value> {
        // Expected arg count: 1
        unimplemented!("Called unimplemented kernel function cd_set_position")
    }

    pub fn cd_set_track_position(&mut self, _context: &mut Context, _args: &[Value]) -> gml::Result<Value> {
        // Expected arg count: 1
        unimplemented!("Called unimplemented kernel function cd_set_track_position")
    }

    pub fn cd_open_door(&mut self, _context: &mut Context, _args: &[Value]) -> gml::Result<Value> {
        // Expected arg count: 0
        unimplemented!("Called unimplemented kernel function cd_open_door")
    }

    pub fn cd_close_door(&mut self, _context: &mut Context, _args: &[Value]) -> gml::Result<Value> {
        // Expected arg count: 0
        unimplemented!("Called unimplemented kernel function cd_close_door")
    }

    pub fn mci_command(&mut self, _context: &mut Context, _args: &[Value]) -> gml::Result<Value> {
        // Expected arg count: 1
        unimplemented!("Called unimplemented kernel function MCI_command")
    }

    pub fn d3d_start(&mut self, _context: &mut Context, _args: &[Value]) -> gml::Result<Value> {
        // Expected arg count: 0
        unimplemented!("Called unimplemented kernel function d3d_start")
    }

    pub fn d3d_end(&mut self, _context: &mut Context, _args: &[Value]) -> gml::Result<Value> {
        // Expected arg count: 0
        unimplemented!("Called unimplemented kernel function d3d_end")
    }

    pub fn d3d_set_perspective(&mut self, _context: &mut Context, _args: &[Value]) -> gml::Result<Value> {
        // Expected arg count: 1
        unimplemented!("Called unimplemented kernel function d3d_set_perspective")
    }

    pub fn d3d_set_hidden(&mut self, _context: &mut Context, _args: &[Value]) -> gml::Result<Value> {
        // Expected arg count: 1
        unimplemented!("Called unimplemented kernel function d3d_set_hidden")
    }

    pub fn d3d_set_depth(&mut self, _context: &mut Context, _args: &[Value]) -> gml::Result<Value> {
        // Expected arg count: 1
        unimplemented!("Called unimplemented kernel function d3d_set_depth")
    }

    pub fn d3d_set_zwriteenable(&mut self, _context: &mut Context, _args: &[Value]) -> gml::Result<Value> {
        // Expected arg count: 1
        unimplemented!("Called unimplemented kernel function d3d_set_zwriteenable")
    }

    pub fn d3d_set_lighting(&mut self, _context: &mut Context, _args: &[Value]) -> gml::Result<Value> {
        // Expected arg count: 1
        unimplemented!("Called unimplemented kernel function d3d_set_lighting")
    }

    pub fn d3d_set_shading(&mut self, _context: &mut Context, _args: &[Value]) -> gml::Result<Value> {
        // Expected arg count: 1
        unimplemented!("Called unimplemented kernel function d3d_set_shading")
    }

    pub fn d3d_set_fog(&mut self, _context: &mut Context, _args: &[Value]) -> gml::Result<Value> {
        // Expected arg count: 4
        unimplemented!("Called unimplemented kernel function d3d_set_fog")
    }

    pub fn d3d_set_culling(&mut self, _context: &mut Context, _args: &[Value]) -> gml::Result<Value> {
        // Expected arg count: 1
        unimplemented!("Called unimplemented kernel function d3d_set_culling")
    }

    pub fn d3d_primitive_begin(&mut self, _context: &mut Context, _args: &[Value]) -> gml::Result<Value> {
        // Expected arg count: 1
        unimplemented!("Called unimplemented kernel function d3d_primitive_begin")
    }

    pub fn d3d_primitive_begin_texture(&mut self, _context: &mut Context, _args: &[Value]) -> gml::Result<Value> {
        // Expected arg count: 2
        unimplemented!("Called unimplemented kernel function d3d_primitive_begin_texture")
    }

    pub fn d3d_primitive_end(&mut self, _context: &mut Context, _args: &[Value]) -> gml::Result<Value> {
        // Expected arg count: 0
        unimplemented!("Called unimplemented kernel function d3d_primitive_end")
    }

    pub fn d3d_vertex(&mut self, _context: &mut Context, _args: &[Value]) -> gml::Result<Value> {
        // Expected arg count: 3
        unimplemented!("Called unimplemented kernel function d3d_vertex")
    }

    pub fn d3d_vertex_color(&mut self, _context: &mut Context, _args: &[Value]) -> gml::Result<Value> {
        // Expected arg count: 5
        unimplemented!("Called unimplemented kernel function d3d_vertex_color")
    }

    pub fn d3d_vertex_texture(&mut self, _context: &mut Context, _args: &[Value]) -> gml::Result<Value> {
        // Expected arg count: 5
        unimplemented!("Called unimplemented kernel function d3d_vertex_texture")
    }

    pub fn d3d_vertex_texture_color(&mut self, _context: &mut Context, _args: &[Value]) -> gml::Result<Value> {
        // Expected arg count: 7
        unimplemented!("Called unimplemented kernel function d3d_vertex_texture_color")
    }

    pub fn d3d_vertex_normal(&mut self, _context: &mut Context, _args: &[Value]) -> gml::Result<Value> {
        // Expected arg count: 6
        unimplemented!("Called unimplemented kernel function d3d_vertex_normal")
    }

    pub fn d3d_vertex_normal_color(&mut self, _context: &mut Context, _args: &[Value]) -> gml::Result<Value> {
        // Expected arg count: 8
        unimplemented!("Called unimplemented kernel function d3d_vertex_normal_color")
    }

    pub fn d3d_vertex_normal_texture(&mut self, _context: &mut Context, _args: &[Value]) -> gml::Result<Value> {
        // Expected arg count: 8
        unimplemented!("Called unimplemented kernel function d3d_vertex_normal_texture")
    }

    pub fn d3d_vertex_normal_texture_color(&mut self, _context: &mut Context, _args: &[Value]) -> gml::Result<Value> {
        // Expected arg count: 10
        unimplemented!("Called unimplemented kernel function d3d_vertex_normal_texture_color")
    }

    pub fn d3d_draw_block(&mut self, _context: &mut Context, _args: &[Value]) -> gml::Result<Value> {
        // Expected arg count: 9
        unimplemented!("Called unimplemented kernel function d3d_draw_block")
    }

    pub fn d3d_draw_cylinder(&mut self, _context: &mut Context, _args: &[Value]) -> gml::Result<Value> {
        // Expected arg count: 11
        unimplemented!("Called unimplemented kernel function d3d_draw_cylinder")
    }

    pub fn d3d_draw_cone(&mut self, _context: &mut Context, _args: &[Value]) -> gml::Result<Value> {
        // Expected arg count: 11
        unimplemented!("Called unimplemented kernel function d3d_draw_cone")
    }

    pub fn d3d_draw_ellipsoid(&mut self, _context: &mut Context, _args: &[Value]) -> gml::Result<Value> {
        // Expected arg count: 10
        unimplemented!("Called unimplemented kernel function d3d_draw_ellipsoid")
    }

    pub fn d3d_draw_wall(&mut self, _context: &mut Context, _args: &[Value]) -> gml::Result<Value> {
        // Expected arg count: 9
        unimplemented!("Called unimplemented kernel function d3d_draw_wall")
    }

    pub fn d3d_draw_floor(&mut self, _context: &mut Context, _args: &[Value]) -> gml::Result<Value> {
        // Expected arg count: 9
        unimplemented!("Called unimplemented kernel function d3d_draw_floor")
    }

    pub fn d3d_set_projection(&mut self, _context: &mut Context, args: &[Value]) -> gml::Result<Value> {
        let (eye_x, eye_y, eye_z, at_x, at_y, at_z, up_x, up_y, up_z) =
            expect_args!(args, [real, real, real, real, real, real, real, real, real])?;

        // zaxis = normal(at - eye)
        let (za_x, za_y, za_z) = (at_x - eye_x, at_y - eye_y, at_z - eye_z);
        let za_len = (za_x * za_x + za_y * za_y + za_z * za_z).sqrt();
        let (za_x, za_y, za_z) = (za_x / za_len, za_y / za_len, za_z / za_len);
        // xaxis = normal(cross(up, zaxis))
        let (xa_x, xa_y, xa_z) = (up_y * za_z - up_z * za_y, up_z * za_x - up_x * za_z, up_x * za_y - up_y * za_x);
        let xa_len = (xa_x * xa_x + xa_y * xa_y + xa_z * xa_z).sqrt();
        let (xa_x, xa_y, xa_z) = (xa_x / xa_len, xa_y / xa_len, xa_z / xa_len);
        // yaxis = cross(zaxis, xaxis)
        let (ya_x, ya_y, ya_z) = (za_y * xa_z - za_z * xa_y, za_z * xa_x - za_x * xa_z, za_x * xa_y - za_y * xa_x);
        // bottom row
        let (xa_w, ya_w, za_w) = (
            -(xa_x * eye_x + xa_y * eye_y + xa_z * eye_z),
            -(ya_x * eye_x + ya_y * eye_y + ya_z * eye_z),
            -(za_x * eye_x + za_y * eye_y + za_z * eye_z),
        );

        #[rustfmt::skip]
        let view_matrix: [f32; 16] = [
            xa_x.into_inner() as f32, ya_x.into_inner() as f32, za_x.into_inner() as f32, 0.0,
            xa_y.into_inner() as f32, ya_y.into_inner() as f32, za_y.into_inner() as f32, 0.0,
            xa_z.into_inner() as f32, ya_z.into_inner() as f32, za_z.into_inner() as f32, 0.0,
            xa_w.into_inner() as f32, ya_w.into_inner() as f32, za_w.into_inner() as f32, 1.0,
        ];

        self.renderer.set_view_matrix(view_matrix);
        Ok(Default::default())
    }

    pub fn d3d_set_projection_ext(&mut self, _context: &mut Context, _args: &[Value]) -> gml::Result<Value> {
        // Expected arg count: 13
        unimplemented!("Called unimplemented kernel function d3d_set_projection_ext")
    }

    pub fn d3d_set_projection_ortho(&mut self, _context: &mut Context, args: &[Value]) -> gml::Result<Value> {
        let (x, y, w, h, angle) = expect_args!(args, [real, real, real, real, real])?;
        self.renderer.set_projection_ortho(x.into(), y.into(), w.into(), h.into(), angle.into());
        Ok(Default::default())
    }

    pub fn d3d_set_projection_perspective(&mut self, _context: &mut Context, _args: &[Value]) -> gml::Result<Value> {
        // Expected arg count: 5
        unimplemented!("Called unimplemented kernel function d3d_set_projection_perspective")
    }

    pub fn d3d_transform_set_identity(&mut self, _context: &mut Context, _args: &[Value]) -> gml::Result<Value> {
        #[rustfmt::skip]
        let model_matrix: [f32; 16] = [
            1.0, 0.0, 0.0, 0.0,
            0.0, 1.0, 0.0, 0.0,
            0.0, 0.0, 1.0, 0.0,
            0.0, 0.0, 0.0, 1.0,
        ];
        self.renderer.set_model_matrix(model_matrix);
        Ok(Default::default())
    }

    pub fn d3d_transform_set_translation(&mut self, _context: &mut Context, args: &[Value]) -> gml::Result<Value> {
        let (xt, yt, zt) = expect_args!(args, [real, real, real])?;
        #[rustfmt::skip]
        let model_matrix: [f32; 16] = [
            1.0,                    0.0,                    0.0,                    0.0,
            0.0,                    1.0,                    0.0,                    0.0,
            0.0,                    0.0,                    1.0,                    0.0,
            xt.into_inner() as f32, yt.into_inner() as f32, zt.into_inner() as f32, 1.0,
        ];
        self.renderer.set_model_matrix(model_matrix);
        Ok(Default::default())
    }

    pub fn d3d_transform_set_scaling(&mut self, _context: &mut Context, args: &[Value]) -> gml::Result<Value> {
        let (xs, ys, zs) = expect_args!(args, [real, real, real])?;
        #[rustfmt::skip]
        let model_matrix: [f32; 16] = [
            xs.into_inner() as f32, 0.0,                    0.0,                    0.0,
            0.0,                    ys.into_inner() as f32, 0.0,                    0.0,
            0.0,                    0.0,                    zs.into_inner() as f32, 0.0,
            0.0,                    0.0,                    0.0,                    1.0,
        ];
        self.renderer.set_model_matrix(model_matrix);
        Ok(Default::default())
    }

    pub fn d3d_transform_set_rotation_x(&mut self, _context: &mut Context, _args: &[Value]) -> gml::Result<Value> {
        // Expected arg count: 1
        unimplemented!("Called unimplemented kernel function d3d_transform_set_rotation_x")
    }

    pub fn d3d_transform_set_rotation_y(&mut self, _context: &mut Context, _args: &[Value]) -> gml::Result<Value> {
        // Expected arg count: 1
        unimplemented!("Called unimplemented kernel function d3d_transform_set_rotation_y")
    }

    pub fn d3d_transform_set_rotation_z(&mut self, _context: &mut Context, _args: &[Value]) -> gml::Result<Value> {
        // Expected arg count: 1
        unimplemented!("Called unimplemented kernel function d3d_transform_set_rotation_z")
    }

    pub fn d3d_transform_set_rotation_axis(&mut self, _context: &mut Context, _args: &[Value]) -> gml::Result<Value> {
        // Expected arg count: 4
        unimplemented!("Called unimplemented kernel function d3d_transform_set_rotation_axis")
    }

    pub fn d3d_transform_add_translation(&mut self, _context: &mut Context, args: &[Value]) -> gml::Result<Value> {
        let (xt, yt, zt) = expect_args!(args, [real, real, real])?;
        #[rustfmt::skip]
        let model_matrix: [f32; 16] = [
            1.0,                    0.0,                    0.0,                    0.0,
            0.0,                    1.0,                    0.0,                    0.0,
            0.0,                    0.0,                    1.0,                    0.0,
            xt.into_inner() as f32, yt.into_inner() as f32, zt.into_inner() as f32, 1.0,
        ];
        self.renderer.mult_model_matrix(model_matrix);
        Ok(Default::default())
    }

    pub fn d3d_transform_add_scaling(&mut self, _context: &mut Context, args: &[Value]) -> gml::Result<Value> {
        let (xs, ys, zs) = expect_args!(args, [real, real, real])?;
        #[rustfmt::skip]
        let model_matrix: [f32; 16] = [
            xs.into_inner() as f32, 0.0,                    0.0,                    0.0,
            0.0,                    ys.into_inner() as f32, 0.0,                    0.0,
            0.0,                    0.0,                    zs.into_inner() as f32, 0.0,
            0.0,                    0.0,                    0.0,                    1.0,
        ];
        self.renderer.mult_model_matrix(model_matrix);
        Ok(Default::default())
    }

    pub fn d3d_transform_add_rotation_x(&mut self, _context: &mut Context, _args: &[Value]) -> gml::Result<Value> {
        // Expected arg count: 1
        unimplemented!("Called unimplemented kernel function d3d_transform_add_rotation_x")
    }

    pub fn d3d_transform_add_rotation_y(&mut self, _context: &mut Context, _args: &[Value]) -> gml::Result<Value> {
        // Expected arg count: 1
        unimplemented!("Called unimplemented kernel function d3d_transform_add_rotation_y")
    }

    pub fn d3d_transform_add_rotation_z(&mut self, _context: &mut Context, _args: &[Value]) -> gml::Result<Value> {
        // Expected arg count: 1
        unimplemented!("Called unimplemented kernel function d3d_transform_add_rotation_z")
    }

    pub fn d3d_transform_add_rotation_axis(&mut self, _context: &mut Context, _args: &[Value]) -> gml::Result<Value> {
        // Expected arg count: 4
        unimplemented!("Called unimplemented kernel function d3d_transform_add_rotation_axis")
    }

    pub fn d3d_transform_stack_clear(&mut self, _context: &mut Context, _args: &[Value]) -> gml::Result<Value> {
        // Expected arg count: 0
        unimplemented!("Called unimplemented kernel function d3d_transform_stack_clear")
    }

    pub fn d3d_transform_stack_empty(&mut self, _context: &mut Context, _args: &[Value]) -> gml::Result<Value> {
        // Expected arg count: 0
        unimplemented!("Called unimplemented kernel function d3d_transform_stack_empty")
    }

    pub fn d3d_transform_stack_push(&mut self, _context: &mut Context, _args: &[Value]) -> gml::Result<Value> {
        // Expected arg count: 0
        unimplemented!("Called unimplemented kernel function d3d_transform_stack_push")
    }

    pub fn d3d_transform_stack_pop(&mut self, _context: &mut Context, _args: &[Value]) -> gml::Result<Value> {
        // Expected arg count: 0
        unimplemented!("Called unimplemented kernel function d3d_transform_stack_pop")
    }

    pub fn d3d_transform_stack_top(&mut self, _context: &mut Context, _args: &[Value]) -> gml::Result<Value> {
        // Expected arg count: 0
        unimplemented!("Called unimplemented kernel function d3d_transform_stack_top")
    }

    pub fn d3d_transform_stack_discard(&mut self, _context: &mut Context, _args: &[Value]) -> gml::Result<Value> {
        // Expected arg count: 0
        unimplemented!("Called unimplemented kernel function d3d_transform_stack_discard")
    }

    pub fn d3d_light_define_ambient(&mut self, _context: &mut Context, _args: &[Value]) -> gml::Result<Value> {
        // Expected arg count: 1
        unimplemented!("Called unimplemented kernel function d3d_light_define_ambient")
    }

    pub fn d3d_light_define_direction(&mut self, _context: &mut Context, _args: &[Value]) -> gml::Result<Value> {
        // Expected arg count: 5
        unimplemented!("Called unimplemented kernel function d3d_light_define_direction")
    }

    pub fn d3d_light_define_point(&mut self, _context: &mut Context, _args: &[Value]) -> gml::Result<Value> {
        // Expected arg count: 6
        unimplemented!("Called unimplemented kernel function d3d_light_define_point")
    }

    pub fn d3d_light_enable(&mut self, _context: &mut Context, _args: &[Value]) -> gml::Result<Value> {
        // Expected arg count: 2
        unimplemented!("Called unimplemented kernel function d3d_light_enable")
    }

    pub fn d3d_model_create(&mut self, _context: &mut Context, _args: &[Value]) -> gml::Result<Value> {
        // Expected arg count: 0
        unimplemented!("Called unimplemented kernel function d3d_model_create")
    }

    pub fn d3d_model_destroy(&mut self, _context: &mut Context, _args: &[Value]) -> gml::Result<Value> {
        // Expected arg count: 1
        unimplemented!("Called unimplemented kernel function d3d_model_destroy")
    }

    pub fn d3d_model_clear(&mut self, _context: &mut Context, _args: &[Value]) -> gml::Result<Value> {
        // Expected arg count: 1
        unimplemented!("Called unimplemented kernel function d3d_model_clear")
    }

    pub fn d3d_model_load(&mut self, _context: &mut Context, _args: &[Value]) -> gml::Result<Value> {
        // Expected arg count: 2
        unimplemented!("Called unimplemented kernel function d3d_model_load")
    }

    pub fn d3d_model_save(&mut self, _context: &mut Context, _args: &[Value]) -> gml::Result<Value> {
        // Expected arg count: 2
        unimplemented!("Called unimplemented kernel function d3d_model_save")
    }

    pub fn d3d_model_draw(&mut self, _context: &mut Context, _args: &[Value]) -> gml::Result<Value> {
        // Expected arg count: 5
        unimplemented!("Called unimplemented kernel function d3d_model_draw")
    }

    pub fn d3d_model_primitive_begin(&mut self, _context: &mut Context, _args: &[Value]) -> gml::Result<Value> {
        // Expected arg count: 2
        unimplemented!("Called unimplemented kernel function d3d_model_primitive_begin")
    }

    pub fn d3d_model_primitive_end(&mut self, _context: &mut Context, _args: &[Value]) -> gml::Result<Value> {
        // Expected arg count: 1
        unimplemented!("Called unimplemented kernel function d3d_model_primitive_end")
    }

    pub fn d3d_model_vertex(&mut self, _context: &mut Context, _args: &[Value]) -> gml::Result<Value> {
        // Expected arg count: 4
        unimplemented!("Called unimplemented kernel function d3d_model_vertex")
    }

    pub fn d3d_model_vertex_color(&mut self, _context: &mut Context, _args: &[Value]) -> gml::Result<Value> {
        // Expected arg count: 6
        unimplemented!("Called unimplemented kernel function d3d_model_vertex_color")
    }

    pub fn d3d_model_vertex_texture(&mut self, _context: &mut Context, _args: &[Value]) -> gml::Result<Value> {
        // Expected arg count: 6
        unimplemented!("Called unimplemented kernel function d3d_model_vertex_texture")
    }

    pub fn d3d_model_vertex_texture_color(&mut self, _context: &mut Context, _args: &[Value]) -> gml::Result<Value> {
        // Expected arg count: 8
        unimplemented!("Called unimplemented kernel function d3d_model_vertex_texture_color")
    }

    pub fn d3d_model_vertex_normal(&mut self, _context: &mut Context, _args: &[Value]) -> gml::Result<Value> {
        // Expected arg count: 7
        unimplemented!("Called unimplemented kernel function d3d_model_vertex_normal")
    }

    pub fn d3d_model_vertex_normal_color(&mut self, _context: &mut Context, _args: &[Value]) -> gml::Result<Value> {
        // Expected arg count: 9
        unimplemented!("Called unimplemented kernel function d3d_model_vertex_normal_color")
    }

    pub fn d3d_model_vertex_normal_texture(&mut self, _context: &mut Context, _args: &[Value]) -> gml::Result<Value> {
        // Expected arg count: 9
        unimplemented!("Called unimplemented kernel function d3d_model_vertex_normal_texture")
    }

    pub fn d3d_model_vertex_normal_texture_color(
        &mut self,
        _context: &mut Context,
        _args: &[Value],
    ) -> gml::Result<Value> {
        // Expected arg count: 11
        unimplemented!("Called unimplemented kernel function d3d_model_vertex_normal_texture_color")
    }

    pub fn d3d_model_block(&mut self, _context: &mut Context, _args: &[Value]) -> gml::Result<Value> {
        // Expected arg count: 9
        unimplemented!("Called unimplemented kernel function d3d_model_block")
    }

    pub fn d3d_model_cylinder(&mut self, _context: &mut Context, _args: &[Value]) -> gml::Result<Value> {
        // Expected arg count: 11
        unimplemented!("Called unimplemented kernel function d3d_model_cylinder")
    }

    pub fn d3d_model_cone(&mut self, _context: &mut Context, _args: &[Value]) -> gml::Result<Value> {
        // Expected arg count: 11
        unimplemented!("Called unimplemented kernel function d3d_model_cone")
    }

    pub fn d3d_model_ellipsoid(&mut self, _context: &mut Context, _args: &[Value]) -> gml::Result<Value> {
        // Expected arg count: 10
        unimplemented!("Called unimplemented kernel function d3d_model_ellipsoid")
    }

    pub fn d3d_model_wall(&mut self, _context: &mut Context, _args: &[Value]) -> gml::Result<Value> {
        // Expected arg count: 9
        unimplemented!("Called unimplemented kernel function d3d_model_wall")
    }

    pub fn d3d_model_floor(&mut self, _context: &mut Context, _args: &[Value]) -> gml::Result<Value> {
        // Expected arg count: 9
        unimplemented!("Called unimplemented kernel function d3d_model_floor")
    }
}<|MERGE_RESOLUTION|>--- conflicted
+++ resolved
@@ -5,13 +5,8 @@
 use crate::{
     action, asset,
     game::{
-<<<<<<< HEAD
-        draw, external, particle, replay, string::RCStr, surface::Surface, transition::UserTransition, Game, GetAsset,
-        PlayType, SceneChange,
-=======
-        draw, external, particle, replay, string::RCStr, surface::Surface, view::View, Game, GetAsset, PlayType,
-        SceneChange,
->>>>>>> eb018647
+        draw, external, particle, replay, string::RCStr, surface::Surface, transition::UserTransition, view::View,
+        Game, GetAsset, PlayType, SceneChange,
     },
     gml::{
         self,
