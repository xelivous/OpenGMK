use crate::{
<<<<<<< HEAD
    asset::{font, Font},
    game::{Game, GetAsset, PlayType, Version},
=======
    asset::{self, font, Font},
    game::{string::RCStr, Game, GetAsset, Version},
>>>>>>> c773705a
    gml,
    math::Real,
};
use serde::{Deserialize, Serialize};

#[derive(Clone, Copy, Serialize, Deserialize)]
pub enum Halign {
    Left,
    Middle,
    Right,
}

#[derive(Clone, Copy, Serialize, Deserialize)]
pub enum Valign {
    Top,
    Middle,
    Bottom,
}

struct LineIterator<'a> {
    text: Vec<u8>,
    pos: usize,
    font: &'a font::Font,
    max_width: Option<i32>,
    word_buf: Vec<u8>,
    word_width: i32,
}

impl<'a> LineIterator<'a> {
    fn next(&mut self) -> Option<(Vec<u8>, i32)> {
        if self.pos >= self.text.len() {
            return None
        }
        let mut line = Vec::new();
        let mut line_width = 0;

        let mut iter = self.text[self.pos..].iter().copied().enumerate().peekable();
        while let Some((_, c)) = iter.next() {
            // First, process escape characters
            let c = match c {
                b'#' | b'\r' | b'\n' => {
                    // '#' is a newline character, don't process it but start a new line instead
                    // Likewise CR, LF, and CRLF
                    if c == b'\r' && iter.peek().map(|t| t.1) == Some(b'\n') {
                        // CRLF only counts as one line break so consume the LF
                        iter.next();
                    }
                    b'\n'
                },
                b'\\' if iter.peek().map(|t| t.1) == Some(b'#') => {
                    // '\#' is an escaped newline character, treat it as '#'
                    iter.next();
                    b'#'
                },
                _ if self.font.get_char(c).is_some() => c, // Normal character
                _ => b' ',                                 // Character is not in the font, replace with space
            };
            // Next, insert the character into the word buffer
            match c {
                b'\n' => {
                    // Newline
                    line.extend_from_slice(&self.word_buf);
                    line_width += self.word_width;
                    self.word_buf.clear();
                    self.word_width = 0;
                    break
                },
                _ => {
                    // Normal character
                    if let Some(character) = self.font.get_char(c) {
                        self.word_buf.push(c);
                        self.word_width += character.offset;
                    } else {
                        // Space when it isn't in the font
                        self.word_buf.push(b' ');
                        if let Some(character) = self.font.get_char(self.font.first) {
                            self.word_width += character.offset;
                        }
                    }
                },
            };

            // Check if we're going over the max width
            if let Some(max_width) = self.max_width {
                if line_width + self.word_width > max_width && line_width != 0 {
                    break
                }
            }

            // Push new word if applicable
            if c == b' ' {
                line.extend_from_slice(&self.word_buf);
                line_width += self.word_width;
                self.word_buf.clear();
                self.word_width = 0;
            }
        }

        if let Some((pos, _)) = iter.peek() {
            self.pos += pos;
        } else {
            // Add the last word
            line.extend_from_slice(&self.word_buf);
            line_width += self.word_width;
            self.pos = self.text.len();
        }

        Some((line, line_width))
    }
}

impl Game {
    /// Draws all instances, tiles and backgrounds to the screen, taking all active views into account.
    /// Note that this function runs GML code associated with object draw events, so its usage must match GameMaker 8.
    pub fn draw(&mut self) -> gml::Result<()> {
        // Update views that should be following objects
        if self.room.views_enabled {
            self.renderer.clear_view(self.background_colour, 1.0);
            for view in self.room.views.iter_mut().filter(|x| x.visible) {
                if let Some(obj) = self.assets.objects.get_asset(view.follow_target) {
                    if let Some(handle) =
                        self.room.instance_list.iter_by_identity(obj.children.clone()).next(&self.room.instance_list)
                    {
                        let inst = self.room.instance_list.get(handle);

                        let x = inst.x.get().round().to_i32();
                        let y = inst.y.get().round().to_i32();
                        if view.follow_hborder < (view.source_w / 2) as i32 {
                            let border_left = x - view.follow_hborder;
                            let border_right = x + view.follow_hborder;
                            if border_left < view.source_x {
                                if view.follow_hspeed < 0 {
                                    view.source_x = border_left;
                                } else {
                                    view.source_x -= (view.source_x - border_left).min(view.follow_hspeed);
                                }
                            } else if border_right > (view.source_x + view.source_w as i32) {
                                if view.follow_hspeed < 0 {
                                    view.source_x = border_right - view.source_w as i32;
                                } else {
                                    view.source_x +=
                                        (border_right - (view.source_x + view.source_w as i32)).min(view.follow_hspeed);
                                }
                            }
                        } else {
                            view.source_x = x - (view.source_w / 2) as i32;
                        }
                        view.source_x = view.source_x.max(0).min(self.room.width - view.source_w as i32);

                        if view.follow_vborder < (view.source_h / 2) as i32 {
                            let border_top = y - view.follow_vborder;
                            let border_bottom = y + view.follow_vborder;
                            if border_top < view.source_y {
                                if view.follow_vspeed < 0 {
                                    view.source_y = border_top;
                                } else {
                                    view.source_y -= (view.source_y - border_top).min(view.follow_vspeed);
                                }
                            } else if border_bottom > (view.source_y + view.source_h as i32) {
                                if view.follow_vspeed < 0 {
                                    view.source_y = border_bottom - view.source_h as i32;
                                } else {
                                    view.source_y += (border_bottom - (view.source_y + view.source_h as i32))
                                        .min(view.follow_vspeed);
                                }
                            }
                        } else {
                            view.source_y = y - (view.source_h / 2) as i32;
                        }
                        view.source_y = view.source_y.max(0).min(self.room.height - view.source_h as i32);
                    }
                }
            }
        }

        // Draw all views
        if self.room.views_enabled {
            // Iter views in a non-borrowing way
            let mut count = 0;
            while let Some(&view) = self.room.views.get(count) {
                if view.visible {
                    self.view_current = count;
                    self.draw_view(
                        view.source_x,
                        view.source_y,
                        view.source_w as _,
                        view.source_h as _,
                        view.port_x,
                        view.port_y,
                        view.port_w as _,
                        view.port_h as _,
                        view.angle.into(),
                    )?;
                }
                count += 1;
            }
            self.view_current = 0;
        } else {
            self.draw_view(0, 0, self.room.width, self.room.height, 0, 0, self.room.width, self.room.height, 0.0)?;
        }

        // Tell renderer to finish the frame
        if self.play_type != PlayType::Record {
            self.renderer.present(self.window_inner_size.0, self.window_inner_size.1, self.scaling);
        }

        // Reset viewport
        self.renderer.set_view(
            0,
            0,
            self.unscaled_width as _,
            self.unscaled_height as _,
            0.0,
            0,
            0,
            self.unscaled_width as _,
            self.unscaled_height as _,
        );

        // Apply room caption
        let title = self.get_window_title();
        if self.play_type != PlayType::Record {
            self.window.set_title(title.as_ref());
        }

        Ok(())
    }

    pub fn draw_instance_default(&mut self, idx: usize) -> gml::Result<()> {
        let instance = self.room.instance_list.get(idx);
        if let Some(sprite) = self.assets.sprites.get_asset(instance.sprite_index.get()) {
            if let Some(atlas_ref) = sprite.get_atlas_ref(instance.image_index.get().floor().to_i32()) {
                self.renderer.draw_sprite(
                    atlas_ref,
                    instance.x.get().into(),
                    instance.y.get().into(),
                    instance.image_xscale.get().into(),
                    instance.image_yscale.get().into(),
                    instance.image_angle.get().into(),
                    instance.image_blend.get(),
                    instance.image_alpha.get().into(),
                );
            }
            Ok(())
        } else {
            Err(gml::Error::NonexistentAsset(asset::Type::Sprite, instance.sprite_index.get()))
        }
    }

    /// Draws everything in the scene using a given view rectangle
    fn draw_view(
        &mut self,
        src_x: i32,
        src_y: i32,
        src_w: i32,
        src_h: i32,
        port_x: i32,
        port_y: i32,
        port_w: i32,
        port_h: i32,
        angle: f64,
    ) -> gml::Result<()> {
        self.renderer.set_view(src_x, src_y, src_w, src_h, angle, port_x, port_y, port_w, port_h);

        if self.room.show_colour {
            self.renderer.clear_view(self.room.colour, 1.0);
        } else {
            self.renderer.clear_zbuf();
        }

        fn draw_instance(game: &mut Game, idx: usize) -> gml::Result<()> {
            let instance = game.room.instance_list.get(idx);
            if instance.visible.get() {
                game.renderer.set_depth(instance.depth.get().into_inner() as f32);
                if game.custom_draw_objects.contains(&instance.object_index.get()) {
                    // Custom draw event
                    game.run_instance_event(gml::ev::DRAW, 0, idx, idx, None)
                } else {
                    // Default draw action
                    let _ = game.draw_instance_default(idx);
                    Ok(())
                }
            } else {
                Ok(())
            }
        }

        fn draw_tile(game: &mut Game, idx: usize) {
            let tile = game.room.tile_list.get(idx);
            if tile.visible.get() {
                if let Some(Some(background)) = game.assets.backgrounds.get(tile.background_index.get() as usize) {
                    if let Some(atlas) = &background.atlas_ref {
                        game.renderer.set_depth(tile.depth.get().into_inner() as f32);
                        game.renderer.draw_sprite_partial(
                            atlas,
                            tile.tile_x.get().into(),
                            tile.tile_y.get().into(),
                            tile.width.get().into(),
                            tile.height.get().into(),
                            tile.x.get().into(),
                            tile.y.get().into(),
                            tile.xscale.get().into(),
                            tile.yscale.get().into(),
                            0.0,
                            tile.blend.get(),
                            tile.alpha.get().into(),
                        )
                    }
                }
            }
        }

        fn draw_part_syst(game: &mut Game, id: i32) {
            game.particles.draw_system(id, &mut game.renderer, &game.assets, true);
        }

        // draw backgrounds
        self.renderer.set_depth(12000.0);
        for background in self.room.backgrounds.iter().filter(|x| x.visible && !x.is_foreground) {
            if let Some(bg_asset) = self.assets.backgrounds.get_asset(background.background_id) {
                if let Some(atlas_ref) = bg_asset.atlas_ref.as_ref() {
                    self.renderer.draw_sprite_tiled(
                        atlas_ref,
                        background.x_offset.into(),
                        background.y_offset.into(),
                        background.xscale.into(),
                        background.yscale.into(),
                        background.blend,
                        background.alpha.into(),
                        if background.tile_horizontal { Some((src_x + src_w).into()) } else { None },
                        if background.tile_vertical { Some((src_y + src_h).into()) } else { None },
                    );
                }
            }
        }

        self.room.instance_list.draw_sort();
        let mut iter_inst = self.room.instance_list.iter_by_drawing();
        let mut iter_inst_v = iter_inst.next(&self.room.instance_list);
        self.room.tile_list.draw_sort();
        let mut iter_tile = self.room.tile_list.iter_by_drawing();
        let mut iter_tile_v = iter_tile.next(&self.room.tile_list);
        self.particles.draw_sort();
        let mut iter_part = self.particles.iter_by_drawing();
        let mut iter_part_v = iter_part.next(&self.particles);
        loop {
            match (iter_inst_v, iter_tile_v, iter_part_v) {
                (None, None, None) => break,
                (Some(idx_inst), None, None) => {
                    draw_instance(self, idx_inst)?;
                    while let Some(idx_inst) = iter_inst.next(&self.room.instance_list) {
                        draw_instance(self, idx_inst)?;
                    }
                    break
                },
                (None, Some(idx_tile), None) => {
                    draw_tile(self, idx_tile);
                    while let Some(idx_tile) = iter_tile.next(&self.room.tile_list) {
                        draw_tile(self, idx_tile);
                    }
                    break
                },
                (None, None, Some(idx_part)) => {
                    draw_part_syst(self, idx_part);
                    while let Some(idx_part) = iter_part.next(&self.particles) {
                        draw_part_syst(self, idx_part);
                    }
                    break
                },
                (idx_opt_inst, idx_opt_tile, idx_opt_part) => {
                    let inst_depth = idx_opt_inst.map(|h| self.room.instance_list.get(h).depth.get());
                    let tile_depth = idx_opt_tile.map(|h| self.room.tile_list.get(h).depth.get());
                    let part_depth = idx_opt_part.map(|h| self.particles.get_system(h).unwrap().depth);
                    if part_depth < inst_depth && part_depth < tile_depth {
                        if inst_depth < tile_depth {
                            draw_tile(self, idx_opt_tile.unwrap());
                            iter_tile_v = iter_tile.next(&self.room.tile_list);
                        } else {
                            draw_instance(self, idx_opt_inst.unwrap())?;
                            iter_inst_v = iter_inst.next(&self.room.instance_list);
                        }
                    } else {
                        draw_part_syst(self, idx_opt_part.unwrap());
                        iter_part_v = iter_part.next(&self.particles);
                    }
                },
            }
        }

        // draw foregrounds
        self.renderer.set_depth(-12000.0);
        for background in self.room.backgrounds.clone().iter().filter(|x| x.visible && x.is_foreground) {
            if let Some(bg_asset) = self.assets.backgrounds.get_asset(background.background_id) {
                if let Some(atlas_ref) = bg_asset.atlas_ref.as_ref() {
                    self.renderer.draw_sprite_tiled(
                        atlas_ref,
                        background.x_offset.into(),
                        background.y_offset.into(),
                        background.xscale.into(),
                        background.yscale.into(),
                        background.blend,
                        background.alpha.into(),
                        if background.tile_horizontal { Some((src_x + src_w).into()) } else { None },
                        if background.tile_vertical { Some((src_y + src_h).into()) } else { None },
                    );
                }
            }
        }

        self.renderer.set_depth(-13000.0);
        if let Some(sprite) = self.assets.sprites.get_asset(self.cursor_sprite) {
            let (x, y) = self.get_mouse_in_room();
            if let Some(atlas_ref) =
                sprite.get_atlas_ref((self.cursor_sprite_frame % sprite.frames.len() as u32) as i32)
            {
                self.renderer.draw_sprite(atlas_ref, x.into(), y.into(), 1.0, 1.0, 0.0, 0xffffff, 1.0);
            }
        }

        Ok(())
    }

    /// Splits the string into line-width pairs.
    fn split_string<'a>(&self, string: gml::String, max_width: Option<i32>, font: &'a Font) -> LineIterator<'a> {
        let encoded_text = match self.gm_version {
            Version::GameMaker8_0 => string.as_ref().to_vec(),
            Version::GameMaker8_1 => {
                let encoding = font.get_encoding(self.encoding);
                let string = string.decode_utf8();
                let (encoded_text, _, bad) = encoding.encode(string.as_ref());
                if bad {
                    // semi-custom decoder because bad characters must be replaced with ? instead of html codes
                    // and unfortunately encoding_rs doesn't have a nicer way of handling this
                    let mut encoded_text = Vec::with_capacity(encoded_text.as_ref().len());
                    let mut iter = string.char_indices().peekable();
                    while let Some((pos, _)) = iter.next() {
                        let slice = iter.peek().map(|(p, _)| &string[pos..*p]).unwrap_or(&string[pos..]);
                        let (encoded_char, _, bad) = encoding.encode(slice);
                        if bad {
                            encoded_text.push(b'?');
                        } else {
                            encoded_text.extend_from_slice(encoded_char.as_ref());
                        }
                    }
                    encoded_text
                } else {
                    encoded_text.into_owned()
                }
            },
        };
        LineIterator { text: encoded_text, pos: 0, font, max_width, word_buf: Vec::new(), word_width: 0 }
    }

    /// Gets width and height of a string using the current draw_font.
    /// If line_height is None, a line height will be inferred from the font.
    /// If max_width is None, the string will not be given a maximum width.
    pub fn get_string_size(&self, string: gml::String, line_height: Option<i32>, max_width: Option<i32>) -> (i32, i32) {
        let font = self.assets.fonts.get_asset(self.draw_font_id).map(|x| x.as_ref()).unwrap_or(&self.default_font);

        // Figure out what the height of a line is if one wasn't specified
        let line_height = match line_height {
            Some(h) => h,
            None => font.tallest_char_height as i32,
        };

        let mut width = 0;
        let mut line_count = 0;
        let mut iter = self.split_string(string, max_width, font);
        while let Some((_, current_w)) = iter.next() {
            if width < current_w {
                width = current_w;
            }
            line_count += 1;
        }

        (width, line_count * line_height)
    }

    /// Draws a string to the screen at the given coordinates.
    /// If line_height is None, a line height will be inferred from the font.
    /// If max_width is None, the string will not be given a maximum width.
    pub fn draw_string(
        &mut self,
        x: Real,
        y: Real,
        string: gml::String,
        line_height: Option<i32>,
        max_width: Option<i32>,
        xscale: Real,
        yscale: Real,
        angle: Real,
        colours: Option<(i32, i32, i32, i32)>,
        alpha: Real,
    ) {
        let font = self.assets.fonts.get_asset(self.draw_font_id).map(|x| x.as_ref()).unwrap_or(&self.default_font);

        let sin = angle.to_radians().sin();
        let cos = angle.to_radians().cos();

        // Figure out what the height of a line is if one wasn't specified
        let line_height = match line_height {
            Some(h) => h,
            None => font.tallest_char_height as i32,
        };

        let mut cursor_y = match self.draw_valign {
            Valign::Top => 0,
            Valign::Middle => -(self.get_string_size(string.clone(), Some(line_height), max_width).1 / 2),
            Valign::Bottom => -self.get_string_size(string.clone(), Some(line_height), max_width).1,
        };

        fn lerp_col(c1: i32, c2: i32, ratio: f64) -> i32 {
            ((f64::from(c1 & 0xff) * (1.0 - ratio) + f64::from(c2 & 0xff) * ratio) as i32 & 0xff)
                + ((f64::from(c1 & 0xff00) * (1.0 - ratio) + f64::from(c2 & 0xff00) * ratio) as i32 & 0xff00)
                + ((f64::from(c1 & 0xff0000) * (1.0 - ratio) + f64::from(c2 & 0xff0000) * ratio) as i32 & 0xff0000)
        }

        let mut iter = self.split_string(string, max_width, font);
        while let Some((line, width)) = iter.next() {
            let left_offset = match self.draw_halign {
                Halign::Left => 0,
                Halign::Middle => -(width as i32 / 2),
                Halign::Right => -width as i32,
            };
            let mut cursor_x = left_offset;

            for c in line.iter().copied() {
                let character = match font.get_char(c) {
                    Some(character) => character,
                    None => {
                        // Space if it isn't in the font
                        if let Some(character) = font.get_char(font.first) {
                            cursor_x += character.offset as i32;
                        }
                        continue
                    },
                };

                let xdiff = Real::from(character.distance as i32 + cursor_x);
                let ydiff = Real::from(cursor_y);

                let (xdiff, ydiff) =
                    (xdiff * xscale * cos + ydiff * yscale * sin, ydiff * yscale * cos - xdiff * xscale * sin);

                match colours {
                    Some((c1, c2, c3, c4)) => self.renderer.draw_sprite_colour(
                        &character.atlas_ref,
                        (x + xdiff).into(),
                        (y + ydiff).into(),
                        xscale.into(),
                        yscale.into(),
                        angle.into(),
                        lerp_col(c1, c2, f64::from(cursor_x - left_offset) / f64::from(width)),
                        lerp_col(c1, c2, f64::from(cursor_x - left_offset + character.offset) / f64::from(width)),
                        lerp_col(c4, c3, f64::from(cursor_x - left_offset + character.offset) / f64::from(width)),
                        lerp_col(c4, c3, f64::from(cursor_x - left_offset) / f64::from(width)),
                        alpha.into(),
                    ),
                    None => self.renderer.draw_sprite(
                        &character.atlas_ref,
                        (x + xdiff).into(),
                        (y + ydiff).into(),
                        xscale.into(),
                        yscale.into(),
                        angle.into(),
                        u32::from(self.draw_colour) as i32,
                        alpha.into(),
                    ),
                }

                cursor_x += character.offset as i32;
            }

            cursor_y += line_height;
        }
    }
}<|MERGE_RESOLUTION|>--- conflicted
+++ resolved
@@ -1,11 +1,6 @@
 use crate::{
-<<<<<<< HEAD
-    asset::{font, Font},
+    asset::{self, font, Font},
     game::{Game, GetAsset, PlayType, Version},
-=======
-    asset::{self, font, Font},
-    game::{string::RCStr, Game, GetAsset, Version},
->>>>>>> c773705a
     gml,
     math::Real,
 };
