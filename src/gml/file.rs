use std::{
    fs::File,
    io::{self, Read, Seek, SeekFrom, Write},
    path::Path,
};
pub type Result<T> = std::result::Result<T, Error>;

#[derive(Debug)]
pub struct FileManager {
    handles: [Option<Handle>; 32],
}

#[derive(Debug)]
pub struct Handle {
    file: File,
    content: Content,
}

#[derive(Clone, Copy, Debug, PartialEq)]
pub enum Content {
    Binary,
    Text,
}

#[derive(Debug)]
pub enum Error {
    InvalidFile(i32),
    IOError(io::Error),
    OutOfFiles,
    WrongContent,
}

impl From<io::Error> for Error {
    fn from(e: io::Error) -> Self {
        Self::IOError(e)
    }
}

impl From<Error> for String {
    fn from(e: Error) -> Self {
        match e {
            Error::InvalidFile(handle) => format!("invalid file handle {}", handle),
            Error::IOError(err) => format!("io error: {}", err),
            Error::OutOfFiles => "out of files".into(),
            Error::WrongContent => "invalid operation".into(),
        }
    }
}

// Helper functions

fn read_until<P>(file: &mut File, mut end_pred: P) -> Result<Vec<u8>>
where
    P: FnMut(u8) -> bool,
{
    let mut out = Vec::new();
    for byte_maybe in file.bytes() {
        let byte = byte_maybe?;
        out.push(byte);
        if end_pred(byte) {
            break
        }
    }
    Ok(out)
}

// Returns Ok(false) on EOF
fn skip_until<P>(file: &mut File, end_pred: P) -> Result<bool>
where
    P: Fn(u8) -> bool,
{
    for byte in file.bytes() {
        if end_pred(byte?) {
            return Ok(true)
        }
    }
    Ok(false)
}

impl FileManager {
    pub fn new() -> Self {
        Self { handles: Default::default() }
    }

    pub fn open(&mut self, path: &str, content: Content, read: bool, write: bool, append: bool) -> Result<i32> {
        let file = File::with_options()
            .create(!read)
            .read(read)
            .write(write)
            .append(append)
            .truncate(content == Content::Text && write && !append)
            .open(path)?;

        match self.handles.iter_mut().enumerate().find(|(_, x)| x.is_none()) {
            Some((i, handle)) => {
                *handle = Some(Handle { file, content });
                Ok((i + 1) as i32)
            },
            None => Err(Error::OutOfFiles),
        }
    }

    pub fn close(&mut self, handle: i32, content: Content) -> Result<()> {
        if handle > 0 {
            match self.handles.get((handle - 1) as usize) {
                Some(Some(f)) => {
                    if f.content == content {
                        Ok(self.handles[(handle - 1) as usize] = None)
                    } else {
                        Err(Error::WrongContent)
                    }
                },
                _ => Err(Error::InvalidFile(handle)),
            }
        } else {
            Ok(())
        }
    }

    pub fn read_real(&mut self, handle: i32) -> Result<f64> {
        match self.handles.get_mut((handle - 1) as usize) {
            Some(Some(f)) => {
                // Read digits and at most one period or comma, plus one extra character
                let mut period_seen = false;
                let mut nonspace_seen = false;
                let mut bytes = read_until(&mut f.file, |b| {
                    // If you read spaces or dashes at the start, skip them
                    if b == 0x20 || b == 0x2d {
<<<<<<< HEAD
                        if nonspace_seen { return true } else { return false }
=======
                        return nonspace_seen
>>>>>>> 11579d86
                    }
                    nonspace_seen = true;
                    // Comma or period
                    if b == 0x2e || b == 0x2c {
                        if period_seen {
                            true
                        } else {
                            period_seen = true;
                            false
                        }
                    } else {
                        b < 0x30 || b > 0x39
                    }
                })?;
                // read_until leaves a trailing character, so remove that
                if let Some(&b) = bytes.last() {
                    if b < 0x30 || b > 0x39 {
                        // Remove the trailing character and step back if it's a CR
                        if bytes.pop().unwrap() == 0x0d {
                            f.file.seek(SeekFrom::Current(-1))?;
                        }
                    }
                }
                // Having done that, there may still be a trailing dot, so remove that
                if let Some(&b) = bytes.last() {
                    if b == 0x2e || b == 0x2c {
                        bytes.pop();
                    }
                }
                let mut text = String::from_utf8_lossy(bytes.as_slice()).replace(",", ".");
                // Remove spaces and all dashes but one
                let mut minus_seen = false;
                text.retain(|c| {
                    if c == '-' {
                        if minus_seen {
                            return false
                        }
                        minus_seen = true;
                    }
                    c != ' '
                });
                text.parse().or(Ok(0.0))
            },
            _ => Err(Error::InvalidFile(handle)),
        }
    }

    pub fn read_string(&mut self, handle: i32) -> Result<String> {
        match self.handles.get_mut((handle - 1) as usize) {
            Some(Some(f)) => {
                let mut bytes = read_until(&mut f.file, |c| c == 0x0a)?;
                if bytes.last() == Some(&0x0a) {
                    // LF
                    bytes.pop();
                    f.file.seek(SeekFrom::Current(-1))?;
                    if bytes.last() == Some(&0x0d) {
                        // CR
                        bytes.pop();
                        f.file.seek(SeekFrom::Current(-1))?;
                    }
                }
                Ok(String::from_utf8_lossy(bytes.as_slice()).into())
            },
            _ => Err(Error::InvalidFile(handle)),
        }
    }

    pub fn write_string(&mut self, handle: i32, text: &str) -> Result<()> {
        match self.handles.get_mut((handle - 1) as usize) {
            Some(Some(f)) => {
                f.file.write_all(text.as_bytes())?;
                Ok(())
            },
            _ => Err(Error::InvalidFile(handle)),
        }
    }

    pub fn skip_line(&mut self, handle: i32) -> Result<()> {
        match self.handles.get_mut((handle - 1) as usize) {
            Some(Some(f)) => {
                skip_until(&mut f.file, |c| c == 0x0a)?;
                Ok(())
            },
            _ => Err(Error::InvalidFile(handle)),
        }
    }

    pub fn is_eof(&mut self, handle: i32) -> Result<bool> {
        match self.handles.get_mut((handle - 1) as usize) {
            Some(Some(f)) => {
                let mut buf: [u8; 1] = [0];
                let last_pos = f.file.stream_position()?;
                let bytes_read = f.file.read(&mut buf)?;
                f.file.seek(SeekFrom::Start(last_pos))?;
                Ok(bytes_read == 0)
            },
            _ => Err(Error::InvalidFile(handle)),
        }
    }

    pub fn is_eoln(&mut self, handle: i32) -> Result<bool> {
        match self.handles.get_mut((handle - 1) as usize) {
            Some(Some(f)) => {
                let mut buf: [u8; 2] = [0, 0];
                let last_pos = f.file.stream_position()?;
                let bytes_read = f.file.read(&mut buf)?;
                f.file.seek(SeekFrom::Start(last_pos))?;
                Ok(bytes_read == 0 || (buf[0] == 0x0d && buf[1] == 0x0a))
            },
            _ => Err(Error::InvalidFile(handle)),
        }
    }

    pub fn read_byte(&mut self, handle: i32) -> Result<u8> {
        match self.handles.get_mut((handle - 1) as usize) {
            Some(Some(f)) => {
                let mut buf: [u8; 1] = [0];
                f.file.read_exact(&mut buf)?;
                Ok(buf[0])
            },
            _ => Err(Error::InvalidFile(handle)),
        }
    }

    pub fn write_byte(&mut self, handle: i32, byte: u8) -> Result<()> {
        match self.handles.get_mut((handle - 1) as usize) {
            Some(Some(f)) => {
                f.file.write_all(&[byte])?;
                Ok(())
            },
            _ => Err(Error::InvalidFile(handle)),
        }
    }

    pub fn tell(&mut self, handle: i32) -> Result<u64> {
        match self.handles.get_mut((handle - 1) as usize) {
            Some(Some(f)) => Ok(f.file.stream_position()?),
            _ => Err(Error::InvalidFile(handle)),
        }
    }

    pub fn seek(&mut self, handle: i32, pos: i32) -> Result<()> {
        match self.handles.get_mut((handle - 1) as usize) {
            Some(Some(f)) => {
                f.file.seek(SeekFrom::Start(pos as u64))?;
                Ok(())
            },
            _ => Err(Error::InvalidFile(handle)),
        }
    }

    pub fn size(&mut self, handle: i32) -> Result<u64> {
        match self.handles.get_mut((handle - 1) as usize) {
            Some(Some(f)) => Ok(f.file.stream_len()?),
            _ => Err(Error::InvalidFile(handle)),
        }
    }
}

pub fn file_exists(path: &str) -> bool {
    Path::new(path).is_file()
}

pub fn rename(from: &str, to: &str) -> Result<()> {
    if !Path::new(to).exists() {
        std::fs::rename(from, to)?;
    }
    Ok(())
}

pub fn copy(from: &str, to: &str) -> Result<()> {
    std::fs::copy(from, to)?;
    Ok(())
}

pub fn dir_exists(path: &str) -> bool {
    Path::new(path).is_dir()
}

pub fn dir_create(path: &str) -> Result<()> {
    std::fs::create_dir_all(path)?;
    Ok(())
}

pub fn delete(path: &str) -> Result<()> {
    if Path::new(path).exists() {
        std::fs::remove_file(path)?;
    }
    Ok(())
}<|MERGE_RESOLUTION|>--- conflicted
+++ resolved
@@ -126,11 +126,7 @@
                 let mut bytes = read_until(&mut f.file, |b| {
                     // If you read spaces or dashes at the start, skip them
                     if b == 0x20 || b == 0x2d {
-<<<<<<< HEAD
-                        if nonspace_seen { return true } else { return false }
-=======
                         return nonspace_seen
->>>>>>> 11579d86
                     }
                     nonspace_seen = true;
                     // Comma or period
